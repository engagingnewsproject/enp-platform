
<?php 
  $quiz = (isset($_GET["guid"]) && $_GET["guid"] != "") ? $wpdb->get_row("
    SELECT * FROM enp_quiz 
    WHERE guid = '" . $_GET["guid"] . "' ") : $wpdb->get_row("
    SELECT * FROM enp_quiz
    WHERE guid = '" . $_GET["summary"] . "' ");

	$flag = (isset($_GET["guid"]) && $_GET["guid"] != "") ? 'quiz' : 'other';
	$flag = (isset($_GET["summary"]) && $_GET["summary"] != "") ? 'summary' : $flag;


<<<<<<< HEAD

$summary_message = $wpdb->get_var("
    SELECT value FROM enp_quiz_options
    WHERE quiz_id = '" . $quiz->ID . "' AND field = 'summary_message' ");

=======
$summary_message = $wpdb->get_var("
    SELECT value FROM enp_quiz_options
    WHERE quiz_id = '" . $quiz->ID . "' AND field = 'summary_message' ");
>>>>>>> 56b66709

  $nextQuiz = $wpdb->get_row("
    SELECT * FROM enp_quiz_next
    WHERE curr_quiz_id = '" . $quiz->ID . "' ");

  if($nextQuiz) {
        $nextGUID = $wpdb->get_row("
        SELECT * FROM enp_quiz
        WHERE id = '" . $nextQuiz->next_quiz_id . "' ");

	  $parentGUID = $nextQuiz->parent_guid;

	  $parentID = $wpdb->get_var("
        SELECT id FROM enp_quiz
        WHERE guid = '" . $parentGUID . "' ");
  }
  
  if ( is_page('iframe-quiz') && !$_GET["preview"] ) {
    $date = date('Y-m-d H:i:s');
    $guid = $_POST['input-guid'];
    $correct_option_id = -1;
    $correct_option_value = 'quiz-viewed-by-user';
    $quiz_answer_id = -1;
    $quiz_answer_value = -1;
    $is_correct = 0;

    $wpdb->insert( 'enp_quiz_responses', 
    array( 'quiz_id' => $quiz->ID , 'quiz_option_id' => $quiz_answer_id, 'quiz_option_value' => $quiz_answer_value, 
      'correct_option_id' => $correct_option_id, 'correct_option_value' => $correct_option_value, 
      'is_correct' => $is_correct, 'ip_address' => $_SERVER['REMOTE_ADDR'], 'response_datetime' => $date,
      'preview_response' => 0 ));
    $id = $wpdb->insert_id;
  }

<<<<<<< HEAD
<<<<<<< HEAD
=======
>>>>>>> 56b66709
if ($_GET["preview"]) {
    $preview_response = "?preview_response=1";
}

<<<<<<< HEAD
=======
>>>>>>> ac57e319b379a54bf84e6b2775ef791011763aea
=======
>>>>>>> 56b66709

	if ($parentID > 0) {
		$quiz_background_color = $wpdb->get_var("
    SELECT value FROM enp_quiz_options
    WHERE field = 'quiz_background_color' AND quiz_id = " . $parentID);

		$quiz_text_color = $wpdb->get_var("
    SELECT value FROM enp_quiz_options
    WHERE field = 'quiz_text_color' AND quiz_id = " . $parentID);

		// $quiz_display_border = $wpdb->get_var("
		//   SELECT value FROM enp_quiz_options
		//   WHERE field = 'quiz_display_border' AND quiz_id = " . $quiz->ID);

		$quiz_display_width = $wpdb->get_var("
    SELECT value FROM enp_quiz_options
    WHERE field = 'quiz_display_width' AND quiz_id = " . $parentID);

		$quiz_display_height = $wpdb->get_var("
    SELECT value FROM enp_quiz_options
    WHERE field = 'quiz_display_height' AND quiz_id = " . $parentID);

		 $quiz_display_padding = $wpdb->get_var("
		   SELECT value FROM enp_quiz_options
		   WHERE field = 'quiz_display_padding' AND quiz_id = " . $parentID);

		$quiz_show_title = $wpdb->get_var("
    SELECT value FROM enp_quiz_options
    WHERE field = 'quiz_show_title' AND quiz_id = " . $parentID);

		$quiz_display_css = $wpdb->get_var("
    SELECT value FROM enp_quiz_options
    WHERE field = 'quiz_display_css' AND quiz_id = " . $parentID);

		// Prevent slider label from cutting off due to short questions
		$slider_padding = $quiz->quiz_type == "slider" ? "padding-top: 4px;" : "";
		// slider padding causing unnecessary scroll bars, so removing -brettbowlin
		$slider_padding = "";

	} else {
		$quiz_background_color = $wpdb->get_var("
<<<<<<< HEAD
=======
    SELECT value FROM enp_quiz_options
    WHERE field = 'quiz_background_color' AND quiz_id = " . $quiz->ID);

		$quiz_text_color = $wpdb->get_var("
    SELECT value FROM enp_quiz_options
    WHERE field = 'quiz_text_color' AND quiz_id = " . $quiz->ID);

		// $quiz_display_border = $wpdb->get_var("
		//   SELECT value FROM enp_quiz_options
		//   WHERE field = 'quiz_display_border' AND quiz_id = " . $quiz->ID);

		$quiz_display_width = $wpdb->get_var("
    SELECT value FROM enp_quiz_options
    WHERE field = 'quiz_display_width' AND quiz_id = " . $quiz->ID);

		$quiz_display_height = $wpdb->get_var("
    SELECT value FROM enp_quiz_options
    WHERE field = 'quiz_display_height' AND quiz_id = " . $quiz->ID);

		$quiz_display_padding = $wpdb->get_var("
		 SELECT value FROM enp_quiz_options
		 WHERE field = 'quiz_display_padding' AND quiz_id = " . $quiz->ID);

		$quiz_show_title = $wpdb->get_var("
    SELECT value FROM enp_quiz_options
    WHERE field = 'quiz_show_title' AND quiz_id = " . $quiz->ID);

		$quiz_display_css = $wpdb->get_var("
    SELECT value FROM enp_quiz_options
    WHERE field = 'quiz_display_css' AND quiz_id = " . $quiz->ID);

		// Prevent slider label from cutting off due to short questions
		$slider_padding = $quiz->quiz_type == "slider" ? "padding-top: 4px;" : "";
		// slider padding causing unnecessary scroll bars, so removing -brettbowlin
		$slider_padding = "";

	}
<<<<<<< HEAD
/*
  $quiz_background_color = $wpdb->get_var("
>>>>>>> ac57e319b379a54bf84e6b2775ef791011763aea
    SELECT value FROM enp_quiz_options
    WHERE field = 'quiz_background_color' AND quiz_id = " . $quiz->ID);

		$quiz_text_color = $wpdb->get_var("
    SELECT value FROM enp_quiz_options
    WHERE field = 'quiz_text_color' AND quiz_id = " . $quiz->ID);

		// $quiz_display_border = $wpdb->get_var("
		//   SELECT value FROM enp_quiz_options
		//   WHERE field = 'quiz_display_border' AND quiz_id = " . $quiz->ID);

		$quiz_display_width = $wpdb->get_var("
    SELECT value FROM enp_quiz_options
    WHERE field = 'quiz_display_width' AND quiz_id = " . $quiz->ID);

		$quiz_display_height = $wpdb->get_var("
    SELECT value FROM enp_quiz_options
    WHERE field = 'quiz_display_height' AND quiz_id = " . $quiz->ID);

		$quiz_display_padding = $wpdb->get_var("
		 SELECT value FROM enp_quiz_options
		 WHERE field = 'quiz_display_padding' AND quiz_id = " . $quiz->ID);

		$quiz_show_title = $wpdb->get_var("
    SELECT value FROM enp_quiz_options
    WHERE field = 'quiz_show_title' AND quiz_id = " . $quiz->ID);

		$quiz_display_css = $wpdb->get_var("
    SELECT value FROM enp_quiz_options
    WHERE field = 'quiz_display_css' AND quiz_id = " . $quiz->ID);

<<<<<<< HEAD
		// Prevent slider label from cutting off due to short questions
		$slider_padding = $quiz->quiz_type == "slider" ? "padding-top: 4px;" : "";
		// slider padding causing unnecessary scroll bars, so removing -brettbowlin
		$slider_padding = "";

	}

?>
<div style="box-sizing:border-box; background:<?php echo $quiz_background_color ;?>;color:<?php echo $quiz_text_color ;?>; width: <?php echo $quiz_display_width ;?>; height:<?php echo $quiz_display_height ;?>; padding:<?php echo $quiz_display_padding ;?>; <?php echo $quiz_display_css; ?><?php echo $slider_padding; ?>" class="quiz-display">

		<?php if ( $flag == 'quiz' ) { ?>
			<form id="quiz-display-form" class="form-horizontal bootstrap" role="form" method="post" action="<?php echo get_stylesheet_directory_uri(); ?>/self-service-quiz/include/process-quiz-response.php">

=======
  // Prevent slider label from cutting off due to short questions  
  $slider_padding = $quiz->quiz_type == "slider" ? "padding-top: 4px;" : "";
  // slider padding causing unnecessary scroll bars, so removing -brettbowlin
  $slider_padding = "";
*/
=======

>>>>>>> 56b66709
?>
<div style="box-sizing:border-box; background:<?php echo $quiz_background_color ;?>;color:<?php echo $quiz_text_color ;?>; width: <?php echo $quiz_display_width ;?>; height:<?php echo $quiz_display_height ;?>; padding:<?php echo $quiz_display_padding ;?>; <?php echo $quiz_display_css; ?><?php echo $slider_padding; ?>" class="quiz-display">

		<?php if ( $flag == 'quiz' ) { ?>
			<form id="quiz-display-form" class="form-horizontal bootstrap" role="form" method="post" action="<?php echo get_stylesheet_directory_uri(); ?>/self-service-quiz/include/process-quiz-response.php">
<<<<<<< HEAD
				<script>
					localStorage.setItem('referURL', '<?php echo $_GET["refer"]; ?>');
					var referURL = localStorage.getItem('referURL');
//					console.log("referURL="+referURL);

					function getQueryVariable(variable)
					{
						var query = window.location.search.substring(1);
						var vars = query.split("&");
						for (var i=0;i<vars.length;i++) {
							var pair = vars[i].split("=");
							if(pair[0] == variable){return pair[1];}
						}
						return(false);
					}
					var passReferURL = decodeURIComponent(getQueryVariable("refer"));
					console.log('preHiddenInput: '+passReferURL);
					document.write('<input type="hidden" name="referURL" id="referURL" value="'+passReferURL+'">');
				</script>
>>>>>>> ac57e319b379a54bf84e6b2775ef791011763aea
=======

>>>>>>> 56b66709
				<input type="hidden" name="preview" id="preview" value="<?php echo $_GET["preview"]; ?>">
				<input type="hidden" name="input-id" id="input-id" value="<?php echo $quiz->ID; ?>">
				<input type="hidden" name="input-guid" id="input-guid" value="<?php echo $quiz->guid; ?>">
				<input type="hidden" name="quiz-type" id="quiz-type" value="<?php echo $quiz->quiz_type; ?>">
				<input type="hidden" name="quiz-next" id="quiz-next" value="<?php echo $nextQuiz->next_quiz_id; ?>">
<<<<<<< HEAD
<<<<<<< HEAD
				<h3 class="col-sm-12 title" <?php echo $quiz_show_title ? "": "style='display:none;'"; ?>><?php echo $quiz->title; ?></h3>
				<div class="col-sm-12"><p><?php echo $quiz->question; ?></p></div>
=======
				<h3 class="col-sm-12 title" <?php echo $quiz_show_title ? "": "style='display:none;'"; ?>><?php echo esc_attr($quiz->title); ?></h3>
				<div class="col-sm-12"><p><?php echo esc_attr($quiz->question); ?></p></div>
>>>>>>> ac57e319b379a54bf84e6b2775ef791011763aea
=======
				<h3 class="col-sm-12 title" <?php echo $quiz_show_title ? "": "style='display:none;'"; ?>><?php echo $quiz->title; ?></h3>
				<div class="col-sm-12"><p><?php echo $quiz->question; ?></p></div>
>>>>>>> 56b66709

				<?php if ( $quiz->quiz_type == "multiple-choice" ) { ?>
					<input type="hidden" name="correct-option-id" id="correct-option-id" value="1">
					<input type="hidden" name="correct-option-value" id="correct-option-value" value="option1">
					<!-- <div class="form-group"> -->
					<?php
					$mc_answers = $wpdb->get_results("
						SELECT * FROM enp_quiz_options
<<<<<<< HEAD
<<<<<<< HEAD
						WHERE field = 'answer_option' AND quiz_id = " . $quiz->ID . " ORDER BY `display_order` ASC");
=======
						WHERE field = 'answer_option' AND quiz_id = " . $quiz->ID . " ORDER BY 'display_order'");
>>>>>>> ac57e319b379a54bf84e6b2775ef791011763aea
=======
						WHERE field = 'answer_option' AND quiz_id = " . $quiz->ID . " ORDER BY `display_order` ASC");
>>>>>>> 56b66709

					foreach ( $mc_answers as $mc_answer ) {
						?>
						<div class="form-group mc-radio-answers">
							<div class="col-sm-12">
								<div class="input-group">
              <span class="input-group-addon input-group-sm">
                <input type="hidden" name="option-radio-id-<?php echo $mc_answer->ID; ?>" id="option-radio-id-<?php echo $mc_answer->ID; ?>" value="<?php echo $mc_answer->value; ?>">
                <input type="radio" name="mc-radio-answers" id="option-radio-<?php echo $mc_answer->ID; ?>" value="<?php echo $mc_answer->ID; ?>" >
              </span>
									<label for="option-radio-<?php echo $mc_answer->ID; ?>" class="form-control mc-radio-answer-label input-sm" id="<?php echo $mc_answer->ID; ?>"><?php echo $mc_answer->value; ?></label>
								</div><!-- /input-group -->
							</div>
						</div>

					<?php
					}
					?>
					<!-- </div>   -->
				<?php } ?>

				<?php if ( $quiz->quiz_type == "slider" ) {
					$wpdb->query('SET OPTION SQL_BIG_SELECTS = 1');
					$slider_options = $wpdb->get_row("
        SELECT po_high.value 'slider_high', po_low.value 'slider_low', po_start.value 'slider_start', po_increment.value 'slider_increment', po_high_answer.value 'slider_high_answer', po_low_answer.value 'slider_low_answer', po_label.value 'slider_label'
        FROM enp_quiz_options po
        LEFT OUTER JOIN enp_quiz_options po_high ON po_high.field = 'slider_high' AND po.quiz_id = po_high.quiz_id
        LEFT OUTER JOIN enp_quiz_options po_low ON po_low.field = 'slider_low' AND po.quiz_id = po_low.quiz_id
        LEFT OUTER JOIN enp_quiz_options po_start ON po_start.field = 'slider_start' AND po.quiz_id = po_start.quiz_id
        LEFT OUTER JOIN enp_quiz_options po_increment ON po_increment.field = 'slider_increment' AND po.quiz_id = po_increment.quiz_id
        LEFT OUTER JOIN enp_quiz_options po_high_answer ON po_high_answer.field = 'slider_high_answer' AND po.quiz_id = po_high_answer.quiz_id
        LEFT OUTER JOIN enp_quiz_options po_low_answer ON po_low_answer.field = 'slider_low_answer' AND po.quiz_id = po_low_answer.quiz_id
        LEFT OUTER JOIN enp_quiz_options po_label ON po_label.field = 'slider_label' AND po.quiz_id = po_label.quiz_id
        WHERE po.quiz_id = " . $quiz->ID . "
        GROUP BY po.quiz_id;");

					?>
					<div class="form-group slider-iframe-display">
						<div class="col-md-2 slider-value">
							<input type="hidden" name="slider-high-answer" id="slider-high-answer" value="<?php echo $slider_options->slider_high_answer ?>" />
							<input type="hidden" name="slider-low-answer" id="slider-low-answer" value="<?php echo $slider_options->slider_low_answer ?>" />
							<input type="hidden" name="slider-value" id="slider-value" value="<?php echo $slider_options->slider_start ?>" />
							<span class="badge" id="slider-value-label"><?php echo $slider_options->slider_start; echo $slider_options->slider_label == '%' ? '' : ' '; echo $slider_options->slider_label; ?></span>
						</div>
						<div class="col-md-10">
							<?php include(locate_template('self-service-quiz/slider-display.php')); ?>
						</div>
					</div>
					<div class="form-group">
						<div class="clear col-sm-12"></div>
					</div>
				<?php } ?>

				<div class="col-sm-12">
					<? if($nextQuiz) { ?>
						<button type="submit" class="btn btn-sm btn-primary">Continue</button>
					<? } else { ?>
						<button type="submit" class="btn btn-sm btn-primary">Submit</button>
					<? } ?>
				</div>
				<div class="form-group iframe-credits">
					<div class="col-sm-12">
						<p>Built by the <a href="http://engagingnewsproject.org/">Engaging News Project</a></p>
					</div>
				</div>
			</form>
  <?php } elseif ($flag == 'summary')  { ?>
	<!-- Adding Summary in place -->

	<form id="quiz-display-form" class="form-horizontal bootstrap" role="form" action="">
<<<<<<< HEAD
<<<<<<< HEAD
        <div class="col-sm-12">

            <?php include(locate_template('self-service-quiz/quiz-summary.php')); ?>
            <p><a href="<?php echo get_site_url() . '/iframe-quiz/?guid=' . $quiz->guid;?>" class="btn btn-sm btn-primary">Return to the beginning</a></p>
			<script type="text/javascript" src="//s7.addthis.com/js/300/addthis_widget.js#pubid=ra-5420b26c5d05a323"></script>
			<!-- Go to www.addthis.com/dashboard to customize your tools -->
			<script>
				document.write('<div class="addthis_sharing_toolbox" data-url="'+ localStorage.getItem('refer') +'" data-title="Try this quiz from Engaging News Project!" style="margin-top:5px;"></div>');
			</script>
        <div class="form-group iframe-credits">
            <div class="col-sm-12">
                <p>Built by the <a href="http://engagingnewsproject.org/" target="_blank">Engaging News Project</a></p>
            </div>
        </div>
		</div>
=======
=======
        <div class="col-sm-12">
>>>>>>> 56b66709

            <?php include(locate_template('self-service-quiz/quiz-summary.php')); ?>
            <p><a href="<?php echo get_site_url() . '/iframe-quiz/?guid=' . $quiz->guid;?>" class="btn btn-sm btn-primary">Return to the beginning</a></p>
			<script type="text/javascript" src="//s7.addthis.com/js/300/addthis_widget.js#pubid=ra-5420b26c5d05a323"></script>
			<!-- Go to www.addthis.com/dashboard to customize your tools -->
			<script>
				document.write('<div class="addthis_sharing_toolbox" data-url="'+ localStorage.getItem('refer') +'" data-title="Try this quiz from Engaging News Project!" style="margin-top:5px;"></div>');
			</script>
        <div class="form-group iframe-credits">
            <div class="col-sm-12">
                <p>Built by the <a href="http://engagingnewsproject.org/" target="_blank">Engaging News Project</a></p>
            </div>
        </div>
		</div>
<<<<<<< HEAD





	<div class="form-group iframe-credits">
		<div class="col-sm-12">
			<p>Built by the <a href="http://engagingnewsproject.org/" target="_blank">Engaging News Project</a></p>
		</div>
	</div>
>>>>>>> ac57e319b379a54bf84e6b2775ef791011763aea
=======
>>>>>>> 56b66709
	</form>

	<!-- end of summary -->
  <?php } else { ?>
	<p>Sorry, no quiz found.  Please try adding the <a href="http://engagingnewsproject.org/create-a-quiz/">quiz</a> again.</p>
	<?php } ?>
</div>

<?php
<<<<<<< HEAD
<<<<<<< HEAD
if($nextQuiz->newQuizFlag == 1 && $flag  != 'summary') { ?>
	<script>

        //var refer = localStorage.getItem('refer');
        localStorage.clear();

        //if(refer == null) {
            var passReferURL = document.referrer;
            localStorage.setItem('refer', passReferURL);
        //} else {
        //    if (refer.indexOf('dev.engagingnewsproject.org') > -1) {
        //        refer = document.referrer;
        //    }
        //    localStorage.setItem('refer', refer);
        //}

    </script>
=======
if($nextQuiz->newQuizFlag == 1) { ?>
	<script>
		localStorage.clear();
//		localStorage.setItem('referURL', '<?php //echo $_GET["refer"]; ?>//');
//		var referURL = localStorage.getItem('referURL');
//		console.log("referURL after clear="+referURL);
	</script>
>>>>>>> ac57e319b379a54bf84e6b2775ef791011763aea
=======
if($nextQuiz->newQuizFlag == 1 && $flag  != 'summary') { ?>
	<script>

        //var refer = localStorage.getItem('refer');
        localStorage.clear();

        //if(refer == null) {
            var passReferURL = document.referrer;
            localStorage.setItem('refer', passReferURL);
        //} else {
        //    if (refer.indexOf('dev.engagingnewsproject.org') > -1) {
        //        refer = document.referrer;
        //    }
        //    localStorage.setItem('refer', refer);
        //}

    </script>
>>>>>>> 56b66709
<?php } ?><|MERGE_RESOLUTION|>--- conflicted
+++ resolved
@@ -10,17 +10,9 @@
 	$flag = (isset($_GET["summary"]) && $_GET["summary"] != "") ? 'summary' : $flag;
 
 
-<<<<<<< HEAD
-
 $summary_message = $wpdb->get_var("
     SELECT value FROM enp_quiz_options
     WHERE quiz_id = '" . $quiz->ID . "' AND field = 'summary_message' ");
-
-=======
-$summary_message = $wpdb->get_var("
-    SELECT value FROM enp_quiz_options
-    WHERE quiz_id = '" . $quiz->ID . "' AND field = 'summary_message' ");
->>>>>>> 56b66709
 
   $nextQuiz = $wpdb->get_row("
     SELECT * FROM enp_quiz_next
@@ -55,19 +47,9 @@
     $id = $wpdb->insert_id;
   }
 
-<<<<<<< HEAD
-<<<<<<< HEAD
-=======
->>>>>>> 56b66709
 if ($_GET["preview"]) {
     $preview_response = "?preview_response=1";
 }
-
-<<<<<<< HEAD
-=======
->>>>>>> ac57e319b379a54bf84e6b2775ef791011763aea
-=======
->>>>>>> 56b66709
 
 	if ($parentID > 0) {
 		$quiz_background_color = $wpdb->get_var("
@@ -109,8 +91,6 @@
 
 	} else {
 		$quiz_background_color = $wpdb->get_var("
-<<<<<<< HEAD
-=======
     SELECT value FROM enp_quiz_options
     WHERE field = 'quiz_background_color' AND quiz_id = " . $quiz->ID);
 
@@ -148,10 +128,9 @@
 		$slider_padding = "";
 
 	}
-<<<<<<< HEAD
+
 /*
   $quiz_background_color = $wpdb->get_var("
->>>>>>> ac57e319b379a54bf84e6b2775ef791011763aea
     SELECT value FROM enp_quiz_options
     WHERE field = 'quiz_background_color' AND quiz_id = " . $quiz->ID);
 
@@ -183,7 +162,6 @@
     SELECT value FROM enp_quiz_options
     WHERE field = 'quiz_display_css' AND quiz_id = " . $quiz->ID);
 
-<<<<<<< HEAD
 		// Prevent slider label from cutting off due to short questions
 		$slider_padding = $quiz->quiz_type == "slider" ? "padding-top: 4px;" : "";
 		// slider padding causing unnecessary scroll bars, so removing -brettbowlin
@@ -197,21 +175,17 @@
 		<?php if ( $flag == 'quiz' ) { ?>
 			<form id="quiz-display-form" class="form-horizontal bootstrap" role="form" method="post" action="<?php echo get_stylesheet_directory_uri(); ?>/self-service-quiz/include/process-quiz-response.php">
 
-=======
   // Prevent slider label from cutting off due to short questions  
   $slider_padding = $quiz->quiz_type == "slider" ? "padding-top: 4px;" : "";
   // slider padding causing unnecessary scroll bars, so removing -brettbowlin
   $slider_padding = "";
 */
-=======
-
->>>>>>> 56b66709
+
 ?>
 <div style="box-sizing:border-box; background:<?php echo $quiz_background_color ;?>;color:<?php echo $quiz_text_color ;?>; width: <?php echo $quiz_display_width ;?>; height:<?php echo $quiz_display_height ;?>; padding:<?php echo $quiz_display_padding ;?>; <?php echo $quiz_display_css; ?><?php echo $slider_padding; ?>" class="quiz-display">
 
 		<?php if ( $flag == 'quiz' ) { ?>
 			<form id="quiz-display-form" class="form-horizontal bootstrap" role="form" method="post" action="<?php echo get_stylesheet_directory_uri(); ?>/self-service-quiz/include/process-quiz-response.php">
-<<<<<<< HEAD
 				<script>
 					localStorage.setItem('referURL', '<?php echo $_GET["refer"]; ?>');
 					var referURL = localStorage.getItem('referURL');
@@ -231,27 +205,17 @@
 					console.log('preHiddenInput: '+passReferURL);
 					document.write('<input type="hidden" name="referURL" id="referURL" value="'+passReferURL+'">');
 				</script>
->>>>>>> ac57e319b379a54bf84e6b2775ef791011763aea
-=======
-
->>>>>>> 56b66709
+
 				<input type="hidden" name="preview" id="preview" value="<?php echo $_GET["preview"]; ?>">
 				<input type="hidden" name="input-id" id="input-id" value="<?php echo $quiz->ID; ?>">
 				<input type="hidden" name="input-guid" id="input-guid" value="<?php echo $quiz->guid; ?>">
 				<input type="hidden" name="quiz-type" id="quiz-type" value="<?php echo $quiz->quiz_type; ?>">
 				<input type="hidden" name="quiz-next" id="quiz-next" value="<?php echo $nextQuiz->next_quiz_id; ?>">
-<<<<<<< HEAD
-<<<<<<< HEAD
 				<h3 class="col-sm-12 title" <?php echo $quiz_show_title ? "": "style='display:none;'"; ?>><?php echo $quiz->title; ?></h3>
 				<div class="col-sm-12"><p><?php echo $quiz->question; ?></p></div>
-=======
-				<h3 class="col-sm-12 title" <?php echo $quiz_show_title ? "": "style='display:none;'"; ?>><?php echo esc_attr($quiz->title); ?></h3>
-				<div class="col-sm-12"><p><?php echo esc_attr($quiz->question); ?></p></div>
->>>>>>> ac57e319b379a54bf84e6b2775ef791011763aea
-=======
+
 				<h3 class="col-sm-12 title" <?php echo $quiz_show_title ? "": "style='display:none;'"; ?>><?php echo $quiz->title; ?></h3>
 				<div class="col-sm-12"><p><?php echo $quiz->question; ?></p></div>
->>>>>>> 56b66709
 
 				<?php if ( $quiz->quiz_type == "multiple-choice" ) { ?>
 					<input type="hidden" name="correct-option-id" id="correct-option-id" value="1">
@@ -260,15 +224,8 @@
 					<?php
 					$mc_answers = $wpdb->get_results("
 						SELECT * FROM enp_quiz_options
-<<<<<<< HEAD
-<<<<<<< HEAD
 						WHERE field = 'answer_option' AND quiz_id = " . $quiz->ID . " ORDER BY `display_order` ASC");
-=======
-						WHERE field = 'answer_option' AND quiz_id = " . $quiz->ID . " ORDER BY 'display_order'");
->>>>>>> ac57e319b379a54bf84e6b2775ef791011763aea
-=======
-						WHERE field = 'answer_option' AND quiz_id = " . $quiz->ID . " ORDER BY `display_order` ASC");
->>>>>>> 56b66709
+
 
 					foreach ( $mc_answers as $mc_answer ) {
 						?>
@@ -339,10 +296,7 @@
 	<!-- Adding Summary in place -->
 
 	<form id="quiz-display-form" class="form-horizontal bootstrap" role="form" action="">
-<<<<<<< HEAD
-<<<<<<< HEAD
         <div class="col-sm-12">
-
             <?php include(locate_template('self-service-quiz/quiz-summary.php')); ?>
             <p><a href="<?php echo get_site_url() . '/iframe-quiz/?guid=' . $quiz->guid;?>" class="btn btn-sm btn-primary">Return to the beginning</a></p>
 			<script type="text/javascript" src="//s7.addthis.com/js/300/addthis_widget.js#pubid=ra-5420b26c5d05a323"></script>
@@ -356,38 +310,6 @@
             </div>
         </div>
 		</div>
-=======
-=======
-        <div class="col-sm-12">
->>>>>>> 56b66709
-
-            <?php include(locate_template('self-service-quiz/quiz-summary.php')); ?>
-            <p><a href="<?php echo get_site_url() . '/iframe-quiz/?guid=' . $quiz->guid;?>" class="btn btn-sm btn-primary">Return to the beginning</a></p>
-			<script type="text/javascript" src="//s7.addthis.com/js/300/addthis_widget.js#pubid=ra-5420b26c5d05a323"></script>
-			<!-- Go to www.addthis.com/dashboard to customize your tools -->
-			<script>
-				document.write('<div class="addthis_sharing_toolbox" data-url="'+ localStorage.getItem('refer') +'" data-title="Try this quiz from Engaging News Project!" style="margin-top:5px;"></div>');
-			</script>
-        <div class="form-group iframe-credits">
-            <div class="col-sm-12">
-                <p>Built by the <a href="http://engagingnewsproject.org/" target="_blank">Engaging News Project</a></p>
-            </div>
-        </div>
-		</div>
-<<<<<<< HEAD
-
-
-
-
-
-	<div class="form-group iframe-credits">
-		<div class="col-sm-12">
-			<p>Built by the <a href="http://engagingnewsproject.org/" target="_blank">Engaging News Project</a></p>
-		</div>
-	</div>
->>>>>>> ac57e319b379a54bf84e6b2775ef791011763aea
-=======
->>>>>>> 56b66709
 	</form>
 
 	<!-- end of summary -->
@@ -397,51 +319,10 @@
 </div>
 
 <?php
-<<<<<<< HEAD
-<<<<<<< HEAD
 if($nextQuiz->newQuizFlag == 1 && $flag  != 'summary') { ?>
 	<script>
-
-        //var refer = localStorage.getItem('refer');
         localStorage.clear();
-
-        //if(refer == null) {
-            var passReferURL = document.referrer;
-            localStorage.setItem('refer', passReferURL);
-        //} else {
-        //    if (refer.indexOf('dev.engagingnewsproject.org') > -1) {
-        //        refer = document.referrer;
-        //    }
-        //    localStorage.setItem('refer', refer);
-        //}
-
+        var passReferURL = document.referrer;
+        localStorage.setItem('refer', passReferURL);
     </script>
-=======
-if($nextQuiz->newQuizFlag == 1) { ?>
-	<script>
-		localStorage.clear();
-//		localStorage.setItem('referURL', '<?php //echo $_GET["refer"]; ?>//');
-//		var referURL = localStorage.getItem('referURL');
-//		console.log("referURL after clear="+referURL);
-	</script>
->>>>>>> ac57e319b379a54bf84e6b2775ef791011763aea
-=======
-if($nextQuiz->newQuizFlag == 1 && $flag  != 'summary') { ?>
-	<script>
-
-        //var refer = localStorage.getItem('refer');
-        localStorage.clear();
-
-        //if(refer == null) {
-            var passReferURL = document.referrer;
-            localStorage.setItem('refer', passReferURL);
-        //} else {
-        //    if (refer.indexOf('dev.engagingnewsproject.org') > -1) {
-        //        refer = document.referrer;
-        //    }
-        //    localStorage.setItem('refer', refer);
-        //}
-
-    </script>
->>>>>>> 56b66709
 <?php } ?>