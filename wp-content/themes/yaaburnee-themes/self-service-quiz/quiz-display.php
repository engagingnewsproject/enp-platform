--- conflicted
+++ resolved
@@ -9,15 +9,12 @@
 $flag = (isset($_GET["guid"]) && $_GET["guid"] != "") ? 'quiz' : 'other';
 $flag = (isset($_GET["summary"]) && $_GET["summary"] != "") ? 'summary' : $flag;
 
+
 $summary_message = $wpdb->get_var("
     SELECT value FROM enp_quiz_options
     WHERE quiz_id = '" . $quiz->ID . "' AND field = 'summary_message' ");
 
-<<<<<<< HEAD
-  $nextQuiz = $wpdb->get_row("
-=======
 $nextQuiz = $wpdb->get_row("
->>>>>>> 86d0cb42
     SELECT * FROM enp_quiz_next
     WHERE curr_quiz_id = '" . $quiz->ID . "' ");
 
@@ -54,13 +51,8 @@
     $preview_response = "?preview_response=1";
 }
 
-<<<<<<< HEAD
-	if ($parentID > 0) {
-		$quiz_background_color = $wpdb->get_var("
-=======
 if ($parentID > 0) {
     $quiz_background_color = $wpdb->get_var("
->>>>>>> 86d0cb42
     SELECT value FROM enp_quiz_options
     WHERE field = 'quiz_background_color' AND quiz_id = " . $parentID);
 
@@ -97,13 +89,8 @@
     // slider padding causing unnecessary scroll bars, so removing -brettbowlin
     $slider_padding = "";
 
-<<<<<<< HEAD
-	} else {
-		$quiz_background_color = $wpdb->get_var("
-=======
 } else {
     $quiz_background_color = $wpdb->get_var("
->>>>>>> 86d0cb42
     SELECT value FROM enp_quiz_options
     WHERE field = 'quiz_background_color' AND quiz_id = " . $quiz->ID);
 
@@ -142,11 +129,6 @@
 
 }
 
-<<<<<<< HEAD
-	}
-
-=======
->>>>>>> 86d0cb42
 /*
   $quiz_background_color = $wpdb->get_var("
     SELECT value FROM enp_quiz_options
@@ -202,47 +184,6 @@
 ?>
 <div style="box-sizing:border-box; background:<?php echo $quiz_background_color ;?>;color:<?php echo $quiz_text_color ;?>; width: <?php echo $quiz_display_width ;?>; height:<?php echo $quiz_display_height ;?>; padding:<?php echo $quiz_display_padding ;?>; <?php echo $quiz_display_css; ?><?php echo $slider_padding; ?>" class="quiz-display">
 
-<<<<<<< HEAD
-		<?php if ( $flag == 'quiz' ) { ?>
-			<form id="quiz-display-form" class="form-horizontal bootstrap" role="form" method="post" action="<?php echo get_stylesheet_directory_uri(); ?>/self-service-quiz/include/process-quiz-response.php">
-				<script>
-					localStorage.setItem('referURL', '<?php echo $_GET["refer"]; ?>');
-					var referURL = localStorage.getItem('referURL');
-//					console.log("referURL="+referURL);
-
-					function getQueryVariable(variable)
-					{
-						var query = window.location.search.substring(1);
-						var vars = query.split("&");
-						for (var i=0;i<vars.length;i++) {
-							var pair = vars[i].split("=");
-							if(pair[0] == variable){return pair[1];}
-						}
-						return(false);
-					}
-					var passReferURL = decodeURIComponent(getQueryVariable("refer"));
-					console.log('preHiddenInput: '+passReferURL);
-					document.write('<input type="hidden" name="referURL" id="referURL" value="'+passReferURL+'">');
-				</script>
-
-				<input type="hidden" name="preview" id="preview" value="<?php echo $_GET["preview"]; ?>">
-				<input type="hidden" name="input-id" id="input-id" value="<?php echo $quiz->ID; ?>">
-				<input type="hidden" name="input-guid" id="input-guid" value="<?php echo $quiz->guid; ?>">
-				<input type="hidden" name="quiz-type" id="quiz-type" value="<?php echo $quiz->quiz_type; ?>">
-				<input type="hidden" name="quiz-next" id="quiz-next" value="<?php echo $nextQuiz->next_quiz_id; ?>">
-				<h3 class="col-sm-12 title" <?php echo $quiz_show_title ? "": "style='display:none;'"; ?>><?php echo $quiz->title; ?></h3>
-				<div class="col-sm-12"><p><?php echo $quiz->question; ?></p></div>
-
-				<h3 class="col-sm-12 title" <?php echo $quiz_show_title ? "": "style='display:none;'"; ?>><?php echo $quiz->title; ?></h3>
-				<div class="col-sm-12"><p><?php echo $quiz->question; ?></p></div>
-
-				<?php if ( $quiz->quiz_type == "multiple-choice" ) { ?>
-					<input type="hidden" name="correct-option-id" id="correct-option-id" value="1">
-					<input type="hidden" name="correct-option-value" id="correct-option-value" value="option1">
-					<!-- <div class="form-group"> -->
-					<?php
-					$mc_answers = $wpdb->get_results("
-=======
     <?php if ( $flag == 'quiz' ) { ?>
         <form id="quiz-display-form" class="form-horizontal bootstrap" role="form" method="post" action="<?php echo get_stylesheet_directory_uri(); ?>/self-service-quiz/include/process-quiz-response.php">
             <script>
@@ -282,24 +223,15 @@
                 <!-- <div class="form-group"> -->
                 <?php
                 $mc_answers = $wpdb->get_results("
->>>>>>> 86d0cb42
 						SELECT * FROM enp_quiz_options
 						WHERE field = 'answer_option' AND quiz_id = " . $quiz->ID . " ORDER BY `display_order` ASC");
 
 
-<<<<<<< HEAD
-					foreach ( $mc_answers as $mc_answer ) {
-						?>
-						<div class="form-group mc-radio-answers">
-							<div class="col-sm-12">
-								<div class="input-group">
-=======
                 foreach ( $mc_answers as $mc_answer ) {
                     ?>
                     <div class="form-group mc-radio-answers">
                         <div class="col-sm-12">
                             <div class="input-group">
->>>>>>> 86d0cb42
               <span class="input-group-addon input-group-sm">
                 <input type="hidden" name="option-radio-id-<?php echo $mc_answer->ID; ?>" id="option-radio-id-<?php echo $mc_answer->ID; ?>" value="<?php echo $mc_answer->value; ?>">
                 <input type="radio" name="mc-radio-answers" id="option-radio-<?php echo $mc_answer->ID; ?>" value="<?php echo $mc_answer->ID; ?>" >
@@ -330,51 +262,6 @@
         WHERE po.quiz_id = " . $quiz->ID . "
         GROUP BY po.quiz_id;");
 
-<<<<<<< HEAD
-					?>
-					<div class="form-group slider-iframe-display">
-						<div class="col-md-2 slider-value">
-							<input type="hidden" name="slider-high-answer" id="slider-high-answer" value="<?php echo $slider_options->slider_high_answer ?>" />
-							<input type="hidden" name="slider-low-answer" id="slider-low-answer" value="<?php echo $slider_options->slider_low_answer ?>" />
-							<input type="hidden" name="slider-value" id="slider-value" value="<?php echo $slider_options->slider_start ?>" />
-							<span class="badge" id="slider-value-label"><?php echo $slider_options->slider_start; echo $slider_options->slider_label == '%' ? '' : ' '; echo $slider_options->slider_label; ?></span>
-						</div>
-						<div class="col-md-10">
-							<?php include(locate_template('self-service-quiz/slider-display.php')); ?>
-						</div>
-					</div>
-					<div class="form-group">
-						<div class="clear col-sm-12"></div>
-					</div>
-				<?php } ?>
-
-				<div class="col-sm-12">
-					<? if($nextQuiz) { ?>
-						<button type="submit" class="btn btn-sm btn-primary">Continue</button>
-					<? } else { ?>
-						<button type="submit" class="btn btn-sm btn-primary">Submit</button>
-					<? } ?>
-				</div>
-				<div class="form-group iframe-credits">
-					<div class="col-sm-12">
-						<p>Built by the <a href="http://engagingnewsproject.org/">Engaging News Project</a></p>
-					</div>
-				</div>
-			</form>
-  <?php } elseif ($flag == 'summary')  { ?>
-	<!-- Adding Summary in place -->
-
-	<form id="quiz-display-form" class="form-horizontal bootstrap" role="form" action="">
-        <div class="col-sm-12">
-            <?php include(locate_template('self-service-quiz/quiz-summary.php')); ?>
-            <p><a href="<?php echo get_site_url() . '/iframe-quiz/?guid=' . $quiz->guid;?>" class="btn btn-sm btn-primary">Return to the beginning</a></p>
-			<script type="text/javascript" src="//s7.addthis.com/js/300/addthis_widget.js#pubid=ra-5420b26c5d05a323"></script>
-			<!-- Go to www.addthis.com/dashboard to customize your tools -->
-			<script>
-				document.write('<div class="addthis_sharing_toolbox" data-url="'+ localStorage.getItem('refer') +'" data-title="Try this quiz from Engaging News Project!" style="margin-top:5px;"></div>');
-			</script>
-        <div class="form-group iframe-credits">
-=======
                 ?>
                 <div class="form-group slider-iframe-display">
                     <div class="col-md-2 slider-value">
@@ -409,7 +296,6 @@
         <!-- Adding Summary in place -->
 
         <form id="quiz-display-form" class="form-horizontal bootstrap" role="form" action="">
->>>>>>> 86d0cb42
             <div class="col-sm-12">
                 <?php include(locate_template('self-service-quiz/quiz-summary.php')); ?>
                 <p><a href="<?php echo get_site_url() . '/iframe-quiz/?guid=' . $quiz->guid;?>" class="btn btn-sm btn-primary">Return to the beginning</a></p>
@@ -424,32 +310,17 @@
                     </div>
                 </div>
             </div>
-<<<<<<< HEAD
-        </div>
-		</div>
-	</form>
-
-	<!-- end of summary -->
-  <?php } else { ?>
-	<p>Sorry, no quiz found.  Please try adding the <a href="http://engagingnewsproject.org/create-a-quiz/">quiz</a> again.</p>
-	<?php } ?>
-=======
         </form>
 
         <!-- end of summary -->
     <?php } else { ?>
         <p>Sorry, no quiz found.  Please try adding the <a href="http://engagingnewsproject.org/create-a-quiz/">quiz</a> again.</p>
     <?php } ?>
->>>>>>> 86d0cb42
 </div>
 
 <?php
 if($nextQuiz->newQuizFlag == 1 && $flag  != 'summary') { ?>
-<<<<<<< HEAD
-	<script>
-=======
     <script>
->>>>>>> 86d0cb42
         localStorage.clear();
         var passReferURL = document.referrer;
         localStorage.setItem('refer', passReferURL);
