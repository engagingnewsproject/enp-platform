<?php
/*
Template Name: Quiz Answer
*/
?>

<!DOCTYPE html>
<!--[if IE 6]>
<html id="ie6" <?php language_attributes(); ?>>
<![endif]-->
<!--[if IE 7]>
<html id="ie7" <?php language_attributes(); ?>>
<![endif]-->
<!--[if IE 8]>
<html id="ie8" <?php language_attributes(); ?>>
<![endif]-->
<!--[if !(IE 6) | !(IE 7) | !(IE 8)  ]><!-->
<html <?php language_attributes(); ?>>
<!--<![endif]-->
<head>
  <meta name="viewport" content="width=device-width, initial-scale=1.0">
  <link rel="stylesheet" href="<?php bloginfo('stylesheet_url'); ?>" type="text/css" media="screen" />
  <link rel="stylesheet" href="<?php echo get_stylesheet_directory_uri() . '/self-service-quiz/css/iframe.css'; ?>" type="text/css" media="screen" />
  <?php do_action('et_head_meta'); ?>
</head>
<body <?php body_class(); ?>>

  <?php 
    $quiz = $wpdb->get_row("
      SELECT * FROM enp_quiz 
      WHERE guid = '" . $_GET["guid"] . "' ");

    $parentQuiz = $wpdb->get_var("
      SELECT parent_guid FROM enp_quiz_next
      WHERE curr_quiz_id = '" . $quiz->ID . "' ");

    $quizQuestions = $wpdb->get_results( "
      SELECT curr_quiz_id FROM enp_quiz_next
      WHERE parent_guid = " . $parentQuiz, OBJECT );

  $nextQuiz = $wpdb->get_var("
    SELECT next_quiz_id FROM enp_quiz_next
    WHERE curr_quiz_id = '" . $quiz->ID . "' ");

  $nextGuid = $wpdb->get_row("
    SELECT * FROM enp_quiz
    WHERE id = '" . $nextQuiz . "' ");

  if($parentQuiz) {

	  $parentID = $wpdb->get_var("
        SELECT id FROM enp_quiz
        WHERE guid = '" . $parentQuiz . "' ");
  }


  if ($parentID > 0) {
	  $quiz_background_color = $wpdb->get_var( "
      SELECT value FROM enp_quiz_options
      WHERE field = 'quiz_background_color' AND quiz_id = " . $parentID );

	  $quiz_text_color = $wpdb->get_var( "
      SELECT value FROM enp_quiz_options
      WHERE field = 'quiz_text_color' AND quiz_id = " . $parentID );

	  $quiz_display_border = $wpdb->get_var( "
      SELECT value FROM enp_quiz_options
      WHERE field = 'quiz_display_border' AND quiz_id = " . $parentID );

	  $quiz_display_width = $wpdb->get_var( "
      SELECT value FROM enp_quiz_options
      WHERE field = 'quiz_display_width' AND quiz_id = " . $parentID );

	  $quiz_display_padding = $wpdb->get_var( "
      SELECT value FROM enp_quiz_options
      WHERE field = 'quiz_display_padding' AND quiz_id = " . $parentID );

	  $quiz_show_title = $wpdb->get_var( "
      SELECT value FROM enp_quiz_options
      WHERE field = 'quiz_show_title' AND quiz_id = " . $parentID );

	  $quiz_display_height = $wpdb->get_var("
    SELECT value FROM enp_quiz_options
    WHERE field = 'quiz_display_height' AND quiz_id = " . $parentID);
	  $quiz_display_css = $wpdb->get_var("
    SELECT value FROM enp_quiz_options
    WHERE field = 'quiz_display_css' AND quiz_id = " . $parentID);

  } else {

	  $quiz_background_color = $wpdb->get_var( "
      SELECT value FROM enp_quiz_options
      WHERE field = 'quiz_background_color' AND quiz_id = " . $quiz->ID );

	  $quiz_text_color = $wpdb->get_var( "
      SELECT value FROM enp_quiz_options
      WHERE field = 'quiz_text_color' AND quiz_id = " . $quiz->ID );

	  $quiz_display_border = $wpdb->get_var( "
      SELECT value FROM enp_quiz_options
      WHERE field = 'quiz_display_border' AND quiz_id = " . $quiz->ID );

	  $quiz_display_width = $wpdb->get_var( "
      SELECT value FROM enp_quiz_options
      WHERE field = 'quiz_display_width' AND quiz_id = " . $quiz->ID );

	  $quiz_display_padding = $wpdb->get_var( "
      SELECT value FROM enp_quiz_options
      WHERE field = 'quiz_display_padding' AND quiz_id = " . $quiz->ID );

	  $quiz_show_title = $wpdb->get_var( "
      SELECT value FROM enp_quiz_options
      WHERE field = 'quiz_show_title' AND quiz_id = " . $quiz->ID );
	  $quiz_display_height = $wpdb->get_var("
    SELECT value FROM enp_quiz_options
    WHERE field = 'quiz_display_height' AND quiz_id = " . $quiz->ID );
	  $quiz_display_css = $wpdb->get_var("
    SELECT value FROM enp_quiz_options
    WHERE field = 'quiz_display_css' AND quiz_id = " . $quiz->ID);


  }

  ?>
<div class="quiz-iframe">
<div style="box-sizing:border-box; background:<?php echo $quiz_background_color ;?>;color:<?php echo $quiz_text_color ;?>;width:<?php echo $quiz_display_width ;?>; height:<?php echo $quiz_display_height ;?>; padding:<?php echo $quiz_display_padding ;?>;border:<?php echo $quiz_display_border ;?>; <?php echo $quiz_display_css; ?>" class="bootstrap quiz-answer">
    <?php 
    $quiz_response = $wpdb->get_row("SELECT * FROM enp_quiz_responses WHERE ID = " . $_GET["response_id"] );

    $exact_value = false;
    $display_answer = $quiz_response->correct_option_value;
  
    if ( $quiz->quiz_type == "multiple-choice" ) {
	    $wpdb->query('SET OPTION SQL_BIG_SELECTS = 1');
      $mc_options = $wpdb->get_row("
        SELECT correct.value 'correct_answer_message', incorrect.value 'incorrect_answer_message'
        FROM enp_quiz_options po
        LEFT OUTER JOIN enp_quiz_options correct ON correct.field = 'correct_answer_message' AND po.quiz_id = correct.quiz_id
        LEFT OUTER JOIN enp_quiz_options incorrect ON incorrect.field = 'incorrect_answer_message' AND po.quiz_id = incorrect.quiz_id
        WHERE po.quiz_id = " . $quiz->ID . "
        GROUP BY po.quiz_id;");
    } else if ( $quiz->quiz_type == "slider" ) {
      
      $answer_array = explode(' to ', $quiz_response->correct_option_value);
      
      if ( $answer_array[0] == $answer_array[1] ) {
        $exact_value = true;
        $display_answer = $answer_array[0];
      }
      
      $wpdb->query('SET OPTION SQL_BIG_SELECTS = 1');
      $slider_options = $wpdb->get_row("
        SELECT po_high_answer.value 'slider_high_answer', po_low_answer.value 'slider_low_answer', po_correct_answer.value 'slider_correct_answer', po_correct_message.value 'correct_answer_message', po_incorrect_message.value 'incorrect_answer_message', po_label.value 'slider_label'
        FROM enp_quiz_options po
        LEFT OUTER JOIN enp_quiz_options po_high_answer ON po_high_answer.field = 'slider_high_answer' AND po.quiz_id = po_high_answer.quiz_id
        LEFT OUTER JOIN enp_quiz_options po_low_answer ON po_low_answer.field = 'slider_low_answer' AND po.quiz_id = po_low_answer.quiz_id
        LEFT OUTER JOIN enp_quiz_options po_correct_answer ON po_correct_answer.field = 'slider_correct_answer' AND po.quiz_id = po_correct_answer.quiz_id
        LEFT OUTER JOIN enp_quiz_options po_label ON po_label.field = 'slider_label' AND po.quiz_id = po_label.quiz_id
        LEFT OUTER JOIN enp_quiz_options po_correct_message ON po_correct_message.field = 'correct_answer_message' AND po.quiz_id = po_correct_message.quiz_id
        LEFT OUTER JOIN enp_quiz_options po_incorrect_message ON po_incorrect_message.field = 'incorrect_answer_message' AND po.quiz_id = po_incorrect_message.quiz_id
        WHERE po.quiz_id = " . $quiz->ID . "
        GROUP BY po.quiz_id;");
    } else {
      $exact_value = true;
    }
    ?>
    <div class="col-sm-12">
        <?php 
        $is_correct = $quiz_response->is_correct;
        $correct_option_id = $quiz_response->correct_option_id; 
        $quiz_response_option_value = $quiz_response->quiz_option_value;
        $question_text = $quiz->question;
        
        if ( $quiz->quiz_type == "multiple-choice" ) {
          $correct_answer_message = $mc_options->correct_answer_message; 
          $incorrect_answer_message = $mc_options->incorrect_answer_message;
          
          if ( $is_correct ) {
            $correct_answer_message = str_replace('[user_answer]', $display_answer, $correct_answer_message);
            $correct_answer_message = str_replace('[correct_value]', $display_answer, $correct_answer_message);
          } else {
            $incorrect_answer_message = str_replace('[user_answer]', $quiz_response_option_value, $incorrect_answer_message);
            $incorrect_answer_message = str_replace('[correct_value]', $display_answer, $incorrect_answer_message);
          }
        } else if ( $quiz->quiz_type == "slider" ) {

          if ( $is_correct ) {
            $correct_answer_message = $slider_options->correct_answer_message;
    
            $correct_answer_message = str_replace('[user_answer]', $quiz_response_option_value, $correct_answer_message);
            $correct_answer_message = str_replace('[slider_label]',$slider_options->slider_label, $correct_answer_message);
            $correct_answer_message = str_replace('[lower_range]', $slider_options->slider_low_answer, $correct_answer_message);
            $correct_answer_message = str_replace('[upper_range]', $slider_options->slider_high_answer, $correct_answer_message);
            $correct_answer_message = str_replace('[correct_value]', $correct_answer, $correct_answer_message);
          } else {
            $incorrect_answer_message = $slider_options->incorrect_answer_message;
            
            $incorrect_answer_message = str_replace('[user_answer]', $quiz_response_option_value, $incorrect_answer_message);
            $incorrect_answer_message = str_replace('[slider_label]',$slider_options->slider_label, $incorrect_answer_message);
            $incorrect_answer_message = str_replace('[lower_range]', $slider_options->slider_low_answer, $incorrect_answer_message);
            $incorrect_answer_message = str_replace('[upper_range]', $slider_options->slider_high_answer, $incorrect_answer_message);
            $incorrect_answer_message = str_replace('[correct_value]', $slider_options->slider_correct_answer, $incorrect_answer_message);
          }
        }

        include(locate_template('self-service-quiz/quiz-answer.php'));

        $parentQuiz = ($parentQuiz) ? $parentQuiz : $_GET["guid"];
        $guidLink = ($nextGuid) ? $nextGuid->guid : $parentQuiz;
        ?>

	    <?php
	        if ($nextGuid) {
	    ?>
		        <p><a href="<?php echo get_site_url() . '/iframe-quiz/?guid=' . $nextGuid->guid; echo (isset($_GET["preview"]) && ('' != $_GET["preview"]))? '&preview=true' : '';?>" class="btn btn-sm btn-primary">Next Question</a></p>
<<<<<<< HEAD

=======
>>>>>>> 56b66709
        <?php } else { ?>
		        <p>Thanks for taking our quiz!<br><a href="<?php echo get_site_url() . '/iframe-quiz/?guid=' . $guidLink;?>" class="btn btn-sm btn-primary">Return to the beginning</a> <a href="<?php echo get_site_url() . '/iframe-quiz/?summary=' . $guidLink;?>" class="btn btn-sm btn-primary">View Summary</a></p>
		        <script type="text/javascript" src="//s7.addthis.com/js/300/addthis_widget.js#pubid=ra-5420b26c5d05a323"></script>
		        <!-- Go to www.addthis.com/dashboard to customize your tools -->
		        <script>
			        document.write('<div class="addthis_sharing_toolbox" data-url="'+ localStorage.getItem('refer') +'" data-title="Try this quiz from Engaging News Project!" style="margin-top:5px;"></div>');
		        </script>

	        <?php } ?>
    </div>
      <div class="form-group iframe-credits">
        <div class="col-sm-12">
          <p>Built by the <a href="<?php echo get_site_url() ?>" target="_blank">Engaging News Project</a></p>
        </div>
      </div>
</div>
</div> <!-- end #main_content -->
		<?php wp_footer(); ?>
	</body>

</html><|MERGE_RESOLUTION|>--- conflicted
+++ resolved
@@ -213,10 +213,6 @@
 	        if ($nextGuid) {
 	    ?>
 		        <p><a href="<?php echo get_site_url() . '/iframe-quiz/?guid=' . $nextGuid->guid; echo (isset($_GET["preview"]) && ('' != $_GET["preview"]))? '&preview=true' : '';?>" class="btn btn-sm btn-primary">Next Question</a></p>
-<<<<<<< HEAD
-
-=======
->>>>>>> 56b66709
         <?php } else { ?>
 		        <p>Thanks for taking our quiz!<br><a href="<?php echo get_site_url() . '/iframe-quiz/?guid=' . $guidLink;?>" class="btn btn-sm btn-primary">Return to the beginning</a> <a href="<?php echo get_site_url() . '/iframe-quiz/?summary=' . $guidLink;?>" class="btn btn-sm btn-primary">View Summary</a></p>
 		        <script type="text/javascript" src="//s7.addthis.com/js/300/addthis_widget.js#pubid=ra-5420b26c5d05a323"></script>
