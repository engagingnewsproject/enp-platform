(function ($) {

  // IE Versions 
  var ie = (function(){

      var undef,
          v = 3,
          div = document.createElement('div'),
          all = div.getElementsByTagName('i');

      while (
          div.innerHTML = '<!--[if gt IE ' + (++v) + ']><i></i><![endif]-->',
          all[0]
      );

      return v > 4 ? v : undef;
  }());
  
  $(function() {
    // TODO REMOVE
    jQuery.fn.uislider = jQuery.fn.slider;
    
    ///////////////////
    // BEGIN REPORT PAGE 
    ///////////////////
    
    if ( ie <= 9 ) {
      $('body').addClass('ie9-and-lower');
      $('input, textarea').placeholder();
    }
    
    $('#add-my-ip').click(function(event){
      
      current_ip_address = $.getJSON("http://jsonip.appspot.com?callback=?",
        function(data){
          addIPAddress(data.ip);
        });
      
<<<<<<< HEAD
      return event.preventDefault() ? event.preventDefault() : event.returnValue = false;
=======
      return false;
>>>>>>> e199a5c3
    });
    
    function addIPAddress(current_ip_address) {
      var current_ip_address_list = $('#input-report-ip-addresses').val();
      var add_current_ip_address = true;
      
      current_ip_address_list_array = current_ip_address_list.split(",");
      
      $(current_ip_address_list_array).each(function(index) {
        if ( current_ip_address == this) {
          add_current_ip_address = false;
          alert("The IP Address of " + current_ip_address +  " is on the list. Thanks.");
        }
      });
      
      if ( add_current_ip_address ) {
        var new_current_ip_address_list = current_ip_address_list;
        if ( current_ip_address_list == "") {
          new_current_ip_address_list = current_ip_address;
        } else {
          new_current_ip_address_list = current_ip_address_list + "," + current_ip_address;
        }
        
        $('#input-report-ip-addresses').val( new_current_ip_address_list );
      }
    }
    
    $('.delete-responses-button').click(function(){
      var delete_responses_confirmation = confirm("Are you sure you want to delete all response data?  This cannot be undone.");
      if ( delete_responses_confirmation == false ) {
        return event.preventDefault() ? event.preventDefault() : event.returnValue = false;
      }
    });
    
    if ( $('#quiz-mc-answer-pie-graph').length > 0 ) {
      var data = [];
      
      $('.quiz-responses-option').each( function(index) {
        data[index] = [$(this).val(), parseInt($('#quiz-responses-option-count-' + $(this).attr("id")).val())];
      });
      
      var plot1 = jQuery.jqplot ('quiz-mc-answer-pie-graph', [data], 
        { 
          seriesDefaults: {
            // Make this a pie chart.
            renderer: jQuery.jqplot.PieRenderer, 
            rendererOptions: {
              // Put data labels on the pie slices.
              // By default, labels show the percentage of the slice.
              showDataLabels: true
            }
          }, 
          legend: { show:true, location: 'e' }
        }
      );
    }
    
    if ( $('#quiz-slider-answer-pie-graph').length > 0 ) {
      var data = [];
      
      //data[0] = ["Percentage exact", parseInt($('#percentage-exact').val())];
      data[0] = ["Percentage correct", parseInt($('#percentage-correct').val())];
      data[1] = ["Percentage answering above", parseInt($('#percentage-answering-above').val())];
      data[2] = ["Percentage answering below", parseInt($('#percentage-answering-below').val())];
      
      var plot1 = jQuery.jqplot ('quiz-slider-answer-pie-graph', [data], 
        { 
          seriesDefaults: {
            // Make this a pie chart.
            renderer: jQuery.jqplot.PieRenderer, 
            rendererOptions: {
              // Put data labels on the pie slices.
              // By default, labels show the percentage of the slice.
              showDataLabels: true
            }
          }, 
          legend: { show:true, location: 'e' }
        }
      );
    }
    
    ///////////////////
    // END REPORT PAGE
    ///////////////////
    
    ///////////////////
    // BEGIN CONFIGURE QUIZ PAGE
    ///////////////////
    
    // BEGIN HIDE AND SHOW OPTIONS
    
    $('.panel-info').on("click", ".panel-heading", function(){
      $(this).siblings('.panel-body').toggle();
      if ( $(this).parent().hasClass("style-options") ) {
        $('.style-options .btn.reset-styling').toggle();
      }
    });
    
    // BEGIN SHOW TOOLTIPS
    
    $('.form-control').focus(function(){
      toggleMCAnswerToolTips('hide');
    });
    
    toggleSliderToolTips();
    
    if ( $('.entry_content').hasClass('new_quiz') ) {
      //toggleMCAnswerToolTips('show');
    } else {
      toggleMCAnswerToolTips();
    }
    
    
    function toggleMCAnswerToolTips(action){
      $('.select-answer').tooltip(action);
      $('.move-answer').tooltip(action);
      $('.remove-answer').tooltip(action);
    }
    
    function toggleSliderToolTips(action){
      $('.glyphicon-question-sign').tooltip(action);
    }
    
    // END SHOW TOOLTIPS
    
    // BEGIN HANDLE ANSWER ACTIONS
    
    $("#mc-answers").sortable({
      start: function(event, ui) {
        //ui.item.startPos = ui.item.index();
      },
      stop: function(event, ui) {
        //console.log("Start position: " + ui.item.startPos);
        //console.log("New position: " + ui.item.index());
        
        updateAnswerOrder();
        // Update item that is moved
        //$('#mc-answer-order-' + ui.item.startPos).val(ui.item.index());
      }
    });
    
    //Update the correct answer value 
    $('#correct-option').val($('ul#mc-answers .form-control.correct-option').attr("id"));
    
    $("ul.mc-answers").on("click", ".glyphicon-remove", function(){
      var mc_answer_count = $("ul#mc-answers li").length;
      
      // Minimum of 1 answer
      if ( mc_answer_count > 2 ) {
        $(this).parent().remove();
        updateAnswerOrder();
      
        if( $(this).siblings('.form-control').hasClass('correct-option') ) {
          $('#correct-option').val('');
        }
        
        if ( mc_answer_count == 7) {
          $('.additional-answer-wrapper').show();
        }
      }
      
    });
    
    $("ul.mc-answers").on('click', '.glyphicon-check', function() {
      //click: function(){//".glyphicon-check"
      //console.log('attempting to select a correct answer');
      if ( $.trim($(this).siblings(".form-control").val()) ) {
        $("ul#mc-answers .form-control").removeClass("correct-option");
        $(this).siblings(".form-control").addClass("correct-option");
        $('#correct-option').val($(this).siblings(".form-control").attr("id"));
        $('.correct-option-error').remove();
      } else {
        alert("Sorry.  This is not a valid answer.");
      }
      
       updateAnswerPreview();
     });
    
     $("ul.mc-answers").on('touchend', '.glyphicon-check', function() {
      if ( $.trim($(this).siblings(".form-control").val()) ) {
        $("ul#mc-answers .form-control").removeClass("correct-option");
        $(this).siblings(".form-control").addClass("correct-option");
        $('#correct-option').val($(this).siblings(".form-control").attr("id"));
        $('.correct-option-error').remove();
      } else {
        alert("Sorry.  This is not a valid answer.");
      }
      
       updateAnswerPreview();
     
    });
    
    $("ul.mc-answers li.additional-answer .form-control").focus(function(){
      // Max of 7 answers
      var mc_answer_count = $("ul#mc-answers li").length;
      if ( mc_answer_count < 7 ) {
        var last_index = parseInt($("ul#mc-answers li .mc-answer-order").last().val()) + 1;
        var new_answer = $("ul#mc-answers li").last().clone();
        new_answer.children(".form-control").val('');
        new_answer.children(".mc-answer-order").attr('id', 'mc-answer-order-' + last_index);
        new_answer.children(".mc-answer-order").attr('name', 'mc-answer-order-' + last_index);
        new_answer.children(".mc-answer-id").attr('id', 'mc-answer-id-' + last_index);
        new_answer.children(".mc-answer-id").attr('name', 'mc-answer-id-' + last_index);
        new_answer.children(".mc-answer-id").val('');
        new_answer.children(".form-control").attr('id', 'mc-answer-' + last_index);
        new_answer.children(".form-control").attr('name', 'mc-answer-' + last_index);
        new_answer.children(".form-control").removeClass("correct-option");
        new_answer.appendTo("ul#mc-answers");
        $("ul#mc-answers li .form-control").last().select();
        $("ul#mc-answers li .form-control").last().focus();
      
        $("#mc-answer-count").val(last_index);
        //$(this).removeClass("additional-answer");
        updateAnswerOrder();
        
        if (mc_answer_count == 6) {
          $('.additional-answer-wrapper').hide();
        }
      } else {
        $('.additional-answer-wrapper').hide();
      } 
    });
    
    function updateAnswerOrder() {
      $('.mc-answers .mc-answer-order').each(function(index){
        $(this).val(index + 1);
      });
    }
    
    // END HANDLE ANSWER ACTIONS
    
    // BEGIN CHANGE QUIZ TYPE
    
    $("input[name='quiz-type']").change(function() {
      var quiz_type = $("input[name='quiz-type']:checked").val();
      changeQuizType(quiz_type);
    });
    
    $("#quiz-type-label-mc").click(function() {      
      $('#qt-multiple-choice').attr("checked", "checked");
      
      var quiz_type = $("input[name='quiz-type']:checked").val();
      changeQuizType(quiz_type);
    });
    
    $("#quiz-type-label-slider").click(function(){
      $('#qt-slider').attr("checked", "checked");
      
      var quiz_type = $("input[name='quiz-type']:checked").val();
      changeQuizType(quiz_type);
    });
    
    function changeQuizType(quiz_type) {
      //NTH not a good way to go this
      //http://stackoverflow.com/questions/17335373/bootstrap-slider-change-max-value
      $('.quiz-answers-panel .panel-body').show();
      $('.slider').css('width', '210px');
      
      $('.multiple-choice-answers').toggle();
      $('.slider-answers').toggle();
      
      if ( quiz_type == "multiple-choice" ) {
        $('.multiple-choice-answers').show();
        $('.slider-answers').hide();
        $('#incorrect-answer-message-slider-label, #correct-answer-message-slider-label').hide();
        toggleMCAnswerToolTips('show');
      } else {
        $('.multiple-choice-answers').hide();
        $('.slider-answers').show();
        $('#incorrect-answer-message-slider-label, #correct-answer-message-slider-label').show();
      }
      
      resetAllAnswerMessages();
    }
    
    // END CHANGE QUIZ TYPE
    
    // BEGIN SLIDER OPTIONS
    
    $("#use-slider-range").click(function(){
      //var slider_range = $("input[name='use-slider-range']:checked").val();
      $(".slider-high-answer-element").toggle();
      $('.slider-options').toggle();
      
      // if ( slider_range == "use-slider-range" ) {
//         resetAnswerMessage('correct');
//         resetAnswerMessage('incorrect'); 
//       } else {
//         resetAnswerMessage('correct');
//         resetAnswerMessage('incorrect'); 
//       }

      resetAllAnswerMessages();
    });
    
    // END SLIDER OPTIONS
    
    // BEGIN LIVE ANSWER PREVIEW
    
    
    /////////Multiple Chioce
    
    $('#input-question').keyup(function(){
      updateAnswerPreview();
    });
    
    $('#mc-answers .mc-answer').keyup(function(){
      updateAnswerPreview();
    });
    
    ////////Slider
    
    $('#slider-correct-answer').keyup(function(){
      updateAnswerPreview();
    });
    
    $('#slider-low-answer').keyup(function(){
      updateAnswerPreview();
    });
    
    $('#slider-high-answer').keyup(function(){
      updateAnswerPreview();
    });
    
    $('#input-correct-answer-message').keyup(function(){
      updateAnswerPreview();
    });
    
    $('#input-incorrect-answer-message').keyup(function(){
      updateAnswerPreview();
    });

    $('#input-summary-message').keyup(function(){
        updateSummaryPreview();
    });
    
    $('#correct-answer-message-reset').click(function(event){
        event.preventDefault();
        resetAnswerMessage('correct');
        //return event.preventDefault() ? event.preventDefault() : event.returnValue = false;
    });
    
    $('#incorrect-answer-message-reset').click(function(event){
        event.preventDefault();
        resetAnswerMessage('incorrect');
        //return event.preventDefault() ? event.preventDefault() : event.returnValue = false;
    });
    
    function resetAllAnswerMessages() {
      resetAnswerMessage('correct');
      resetAnswerMessage('incorrect');
    }
    
    function resetAnswerMessage( message_type ) {
      var default_answer_message = "";
      var target_message = "";
      
      var quiz_type = $("input[name='quiz-type']:checked").val() ? $("input[name='quiz-type']:checked").val() : $('#quiz-type').val();
      var slider_range = $("input[name='use-slider-range']:checked").val();
      
      if ( quiz_type == "multiple-choice" ) {
        quiz_type = 'mc';
      } else if ( quiz_type == "slider" && slider_range == "use-slider-range" ) {
        quiz_type = 'slider-range';
      } else if ( quiz_type == "slider" ) {
        quiz_type = 'slider';
      }
    
      if ( message_type == "correct" ) {
        target_message = "#input-correct-answer-message";
        default_answer_message = $('#default-' + quiz_type + '-correct-answer-message').val();
      } else {
        target_message = "#input-incorrect-answer-message";
        default_answer_message = $('#default-' + quiz_type + '-incorrect-answer-message').val();
      }
      
      $(target_message).val(default_answer_message);
      
      updateAnswerPreview();
    }
    
    $('#correct-answer-message-user-answer').click(function(event){
        event.preventDefault();
        addVariableToAnswerMessage('input-correct-answer-message', '[user_answer]');
    });

    $('#correct-answer-message-slider-label').click(function(event){
        event.preventDefault();
        addVariableToAnswerMessage('input-correct-answer-message', '[slider_label]');
    });
    
    $('#correct-answer-message-lower-range').click(function(event){
        event.preventDefault();
        addVariableToAnswerMessage('input-correct-answer-message', '[lower_range]');
    });
    
    $('#correct-answer-message-upper-range').click(function(event){
        event.preventDefault();
        addVariableToAnswerMessage('input-correct-answer-message', '[upper_range]');
    });

    $('#correct-answer-message-correct-value').click(function(event){
        event.preventDefault();
        addVariableToAnswerMessage('input-correct-answer-message', '[correct_value]');
    });
    
    $('#incorrect-answer-message-user-answer').click(function(event){
        event.preventDefault();
        addVariableToAnswerMessage('input-incorrect-answer-message', '[user_answer]');
    });

    $('#incorrect-answer-message-slider-label').click(function(event){
        event.preventDefault();
        addVariableToAnswerMessage('input-incorrect-answer-message', '[slider_label]');
    });
    
    $('#incorrect-answer-message-lower-range').click(function(event){
        event.preventDefault();
        addVariableToAnswerMessage('input-incorrect-answer-message', '[lower_range]');
    });
    
    $('#incorrect-answer-message-upper-range').click(function(event){
        event.preventDefault();
        addVariableToAnswerMessage('input-incorrect-answer-message', '[upper_range]');
    });
    
    $('#incorrect-answer-message-correct-value').click(function(event){
        event.preventDefault();
        addVariableToAnswerMessage('input-incorrect-answer-message', '[correct_value]');
    });
    
    function addVariableToAnswerMessage(target_answer_message_selector, variable_text) {      
      insertAtCaret(target_answer_message_selector, variable_text);
      
      updateAnswerPreview();
      
      return false;
    }
    
    function insertAtCaret(areaId, text) {
      var txtarea = document.getElementById(areaId);
      var scrollPos = txtarea.scrollTop;
      var strPos = 0;
      var br = ((txtarea.selectionStart || txtarea.selectionStart == '0') ? 
          "ff" : (document.selection ? "ie" : false ) );
      if (br == "ie") { 
          txtarea.focus();
          var range = document.selection.createRange();
          range.moveStart ('character', -txtarea.value.length);
          strPos = range.text.length;
      }
      else if (br == "ff") strPos = txtarea.selectionStart;

      var front = (txtarea.value).substring(0,strPos);  
      var back = (txtarea.value).substring(strPos,txtarea.value.length); 
      txtarea.value=front+text+back;
      strPos = strPos + $(text).length;
      if (br == "ie") { 
          txtarea.focus();
          var range = document.selection.createRange();
          range.moveStart ('character', -txtarea.value.length);
          range.moveStart ('character', strPos);
          range.moveEnd ('character', 0);
          range.select();
      }
      else if (br == "ff") {
          txtarea.selectionStart = strPos;
          txtarea.selectionEnd = strPos;
          txtarea.focus();
      }
      txtarea.scrollTop = scrollPos;

      return false;
    }
    
    // END LIVE ANSWER PREVIEW
    
    // BEGIN LIVE PREVIEW SLIDER
    $('#slider-high').keyup(function(){
      updateSlider();
    });
    
    $('#slider-low').keyup(function(){
      updateSlider();
    });
    
    $('#slider-start').keyup(function(){
      updateSlider();
    });
    
    $('#slider-increment').keyup(function(){
      updateSlider();
    });
    
    $('#slider-label').keyup(function(){
      updateSlider();
    });
    
    $('#preview-slider').bootstrapSlider()
      .on('slide', function(ev){
        var slider_label = $($('.slider-display-label')[0]).text();
        
        $('#slider-value').val(ev.value);
        var space = ''; if( slider_label.indexOf('%') === -1 ) space = ' ';
        $('#slider-value-label').text(ev.value + space + slider_label);
    });
    
    // END LIVE PREVIEW SLIDER
    
    // BEGIN VALIDATE
    
  	// Validate
  	// http://bassistance.de/jquery-plugins/jquery-plugin-validation/
  	// http://docs.jquery.com/Plugins/Validation/
  	// http://docs.jquery.com/Plugins/Validation/validate#toptions

		$('#quiz-form').validate({
	    rules: {
	      "input-title": {
	        minlength: 2,
	        required: true
	      },
	      "input-question": {
	      	minlength: 2,
	        required: true
	      },
	      "quiz-type": {
	        required: true
	      }
	    },
			highlight: function(element) {
				$(element).closest('.form-group').removeClass('success').addClass('error');
			}
      ,success: function(element) {
        $(element).closest('.form-group').removeClass('error');
        $(element).remove();
      }
	  });
    
    function validateMCForm(event){
      if ( !$('#correct-option').val() ) {
        $('<label class="error correct-option-error">Please indicate the correct answer.</label>').appendTo('#mc-answers');
        $('.select-answer:first').tooltip('show');
        return event.preventDefault() ? event.preventDefault() : event.returnValue = false;
      }
    }

    function validateSliderForm() {
      var slider_error = false;
      var use_slider_range = $('input#use-slider-range:checked').val() == "use-slider-range" ? true : false;

      var slider_correct_value = $('#slider-correct-answer').val() ? parseInt($('#slider-correct-answer').val()) : 0;
      var slider_start_value = $('#slider-start').val() ? $('#slider-start').val() : 0;
      var slider_increment_value = $('#slider-increment').val() ? $('#slider-increment').val() : 1;
      var slider_low_value = $('#slider-low').val() ? parseInt($('#slider-low').val()) : 0;
      var slider_high_value = $('#slider-high').val() ? parseInt($('#slider-high').val()) : 10;
      
      // Slider CONDITIONS
      // Slider high value greater than low value
      if ( slider_low_value > slider_high_value ) {
        slider_error = true;
        $('#slider-low').parent('.input-group').addClass('error');
        $('#slider-high').parent('.input-group').addClass('error');
      }
      
      // Slider start value is within the slider range
      if ( slider_start_value < slider_low_value || slider_start_value > slider_high_value ) {
        slider_error = true;
        $('#slider-start').parent('.input-group').addClass('error');
      }
      
      // Slider increment is within the slider range
      if ( slider_increment_value > (slider_high_value - slider_low_value)) {
        slider_error = true;
        $('#slider-increment').parent('.input-group').addClass('error');
      }
      
      // Is the correct value within the slider range
      if ( slider_correct_value < slider_low_value || slider_correct_value > slider_high_value ) {
        slider_error = true;
        $('#slider-correct-answer').parent('.input-group').addClass('error');
      }
      
      // Slider Range CONDITIONS
      if ( use_slider_range ) {
        var slider_low_answer = $('#slider-low-answer').val() ? parseInt($('#slider-low-answer').val()) : 0;
        var slider_high_answer = $('#slider-high-answer').val() ? parseInt($('#slider-high-answer').val()) : 10;

        // Slider low answer higher than low value
        if ( slider_low_answer < slider_low_value || slider_low_answer > slider_high_value) {
          slider_error = true;
          $('#slider-low-answer').parent('.input-group').addClass('error');
        }
        
        // Slider high answer lower than high value
        if ( slider_high_answer > slider_high_value || slider_high_answer < slider_low_value ) {
          slider_error = true;
          $('#slider-high-answer').parent('.input-group').addClass('error');
        }
        
        // Is the correct value within the slider range
        if ( slider_correct_value > slider_high_answer || slider_correct_value < slider_low_answer ) {
          slider_error = true;
          $('#slider-correct-answer').parent('.input-group').addClass('error');
        }
      } else {
        // Match high value with low value
        $('#slider-high-answer').val($('#slider-low-answer').val());
      }
      
      if ( slider_error ) {
        $('<label class="error correct-option-error">Please check the slider values.</label>').prependTo('#quiz-answers');
        return event.preventDefault() ? event.preventDefault() : event.returnValue = false;
      }
    }
    
    $('#quiz-form').submit(function(event){
      // if ( $('#input-title') == "This field is required." 
      //      || $('textarea[name="input-question"]').text() == "This field is required." ) {
      //   return event.preventDefault() ? event.preventDefault() : event.returnValue = false;
      // }
      
      if ( $("input[name='quiz-type']:checked").val() == "multiple-choice" || $("#quiz-type").val() == "multiple-choice") {
        validateMCForm();
      } else {
        validateSliderForm();
      }
    });
    
    // END VALIDATE
    
    // BEING STYLE/STYLING
    
    $('.reset-styling').click(function(){
      $('#quiz-background-color').val('#ffffff');
      $('#quiz-text-color').val('#000000');
      $('#quiz-display-width').val('336px');
      $('#quiz-display-height').val('280px');
      $('#quiz-display-css').val('');
      $('#quiz-show-title').prop('checked', false);
      
      return false;
    });
    
    ///////////////////
    // END CONFIGURE QUIZ PAGE
    ///////////////////
    
    ///////////////////
    // BEGIN IFRAME PAGE
    ///////////////////
    
    $(".mc-radio-answer-label").click(function(){
      $('#option-radio-' + $(this).attr("id")).attr("checked", "checked");
    });
    
    $('#quiz-display-form').submit(function(event){

      if ( $('.mc-radio-answers').length > 0 ) {

        validateiframeMCForm(event);
      } else {
        //validateSliderForm();
      }
    });
    
    function validateiframeMCForm(event) {
      if ( !$("input[name='mc-radio-answers']:checked").val() ) {
        if ( $('.mc-radio-answers-error').length == 0 ) {
            event.preventDefault();
          $('<label class="error mc-radio-answers-error">Please select an answer.</label>').appendTo('#quiz-display-form');
        }
<<<<<<< HEAD
        return event.preventDefault() ? event.preventDefault() : event.returnValue = false;
=======
        return false;
>>>>>>> e199a5c3
      }
    }
    
    ///////////////////
    // END IFRAME PAGE
    ///////////////////
    
    ///////////////////
    // BEGIN VIEW QUIZ PAGE
    ///////////////////
    
    // Select all iframe code when clicking in the box
    $("#quiz-iframe-code").focus(function() {
      var $this = $(this);
      $this.select();

      // Work around Chrome's little problem
      $this.mouseup(function() {
          // Prevent further mouseup intervention
          $this.unbind("mouseup");
          return false;
      });
    });
    
    ///////////////////
    // END VIEW QUIZ PAGE
    ///////////////////
  });
  
  // BEGIN CONFIGURE QUIZ LIVE PREVIEW SLIDER
  
  $(window).load(function() {
    $('.input-group').on("click", ".input-group-addon", function(){
      updateSlider();
    });
    
    // Fix bug where slider label not updating on slider click
    $('#preview-slider').bootstrapSlider()
      .on('slideStop', function(ev){
        $('.slider .tooltip .tooltip-inner').text($('#slider-value').val());
      });
      
    sliderUsabilityNote();
  });

  function updateSummaryPreview() {
      var summary_message = $('#input-summary-message').val() ? $('#input-summary-message').val() : 'Thanks for taking our quiz!';
      $('#summary_message').html(summary_message);
  }
  
  function updateAnswerPreview() {
    var quiz_question = $('#input-question').val() ? $('#input-question').val() : "Enter Quiz Question";
    $('.quiz-question-preview').html(quiz_question);
    
    if ( $('.multiple-choice-answers').is(":visible") ) {
      updateMCAnswer();
    } else {
      updateSliderAnswer();
    }
  }
  
  function updateMCAnswer() {
    var correct_answer_message = $('#input-correct-answer-message').val();
    var correct_mc_value = $('.correct-option').val() ? $('.correct-option').val() : " [correct_answer] ";
    var user_mc_value = $('.correct-option').val() ? $('.correct-option').val() : " [user_answer] ";
    var incorrect_mc_value = $('.mc-answers .mc-answer:not(.correct-option)').val() ?  
      $('.mc-answers .mc-answer:not(.correct-option)').val() : "[user_answer]";
    
    correct_answer_message = answerMessageReplacements(correct_answer_message, correct_mc_value, 
      user_mc_value, "", "");
      
    var incorrect_answer_message = $('#input-incorrect-answer-message').val();
      
    incorrect_answer_message = answerMessageReplacements(incorrect_answer_message, correct_mc_value, 
      incorrect_mc_value, "", "");
      
    $('.correct-answer-message').html(correct_answer_message);
    $('.incorrect-answer-message').html(incorrect_answer_message);
  }
  
  function updateSliderAnswer() {
    var slider_low_answer = $('#slider-low-answer').val() ? parseInt($('#slider-low-answer').val()) : 0;
    var slider_high_answer = $('#slider-high-answer').val() ? parseInt($('#slider-high-answer').val()) : 10;
    var slider_correct_value = $('#slider-correct-answer').val() ? parseInt($('#slider-correct-answer').val()) : 0;
    var slider_start_value = $('#slider-start').val() ? $('#slider-start').val() : 0;
    var slider_label = $('#slider-label').val() ? $('#slider-label').val() : '%';
    
    var correct_answer_message = $('#input-correct-answer-message').val();
    
    correct_answer_message = answerMessageReplacements(correct_answer_message, slider_correct_value, slider_correct_value, 
    slider_low_answer, slider_high_answer, slider_label);
      
    var incorrect_answer_message = $('#input-incorrect-answer-message').val();
      
    incorrect_answer_message = answerMessageReplacements(incorrect_answer_message, slider_correct_value, slider_high_answer+1, 
    slider_low_answer, slider_high_answer, slider_label);
          
    $('.correct-answer-message').html(correct_answer_message);
    $('.incorrect-answer-message').html(incorrect_answer_message);
    
    clearSliderErrors();
  }
  
  function answerMessageReplacements(answer_message, correct_value, user_answer, 
    slider_low_answer, slider_high_answer, slider_label ) {

    answer_message = answer_message.replace(/\[correct_value\]/g, correct_value);
    answer_message = answer_message.replace(/\[user_answer\]/g, user_answer);
    if( typeof slider_label != 'undefined' ) {
      answer_message = answer_message.replace(/\[slider_label\]/g, slider_label);
    }
    answer_message = answer_message.replace(/\[lower_range\]/g, slider_low_answer);
    answer_message = answer_message.replace(/\[upper_range\]/g, slider_high_answer);
    
    return answer_message;
  }
  
  function updateSlider() {
    var slider_high_value = $('#slider-high').val() ? parseInt($('#slider-high').val()) : 10;
    var slider_low_value = $('#slider-low').val() ? parseInt($('#slider-low').val()) : 0;
    var slider_start_value = $('#slider-start').val() ? $('#slider-start').val() : 0;
    var slider_increment_value = $('#slider-increment').val() ? $('#slider-increment').val() : 1;
    var slider_label = $('#slider-label').val();
    
    $(".slider").after("<input id='preview-slider' type='text' style='display: none;'/>");
    $(".slider").remove(''); 
  
    createSlider(slider_low_value, slider_high_value, slider_increment_value);
  
    $('#preview-slider').bootstrapSlider('setValue', slider_start_value);
    // TODO not working
    //$('#preview-slider').bootstrapSlider.val(slider_start_value);
    $('#slider-value').val(slider_start_value);
    var space = ''; if( slider_label.indexOf('%') === -1 ) space = ' ';
    $('#slider-value-label').text(slider_start_value + space + slider_label);
    $('.slider-low-label').text(slider_low_value);
    $('.slider-high-label').text(slider_high_value);
    $('.slider-display-label').text( space + slider_label);
    
    sliderUsabilityNote();
      
    updateAnswerPreview();
    
    clearSliderErrors();
  }

  function createSlider(minRange, maxRange, incrementValue){
     $('#preview-slider').bootstrapSlider({
          min: minRange,
          max: maxRange,
          step: incrementValue
      }).on('slide', function(ev){
        var slider_label = $('#slider-label').val();
        
        $('#slider-value').val(ev.value);
        var space = ''; if( slider_label.indexOf('%') === -1 ) space = ' ';
        $('#slider-value-label').text(ev.value + space + slider_label);
      });;
    
      $('#slider-value').val('');
      $('#slider-value-label').text('');
  }
  
  function sliderUsabilityNote() {
    var slider_high_value = $('#slider-high').val() ? parseInt($('#slider-high').val()) : 10;
    var slider_low_value = $('#slider-low').val() ? parseInt($('#slider-low').val()) : 0;
    var slider_increment_value = $('#slider-increment').val() ? $('#slider-increment').val() : 1;
    var slider_selectable_values = (slider_high_value - slider_low_value)/slider_increment_value;
    
    if ( slider_selectable_values > 100 ) {
      $('.slider-usability-note').show();
      $('#slider-selectable-values').text(slider_selectable_values);
    } else {
      $('.slider-usability-note').hide();
      $('#slider-selectable-values').text();
    }
  }
  
  function clearSliderErrors() {
    // Clear on value change and only show new error on form submit, to give user time to change all values
    $('#quiz-answers .input-group').removeClass('error');
  }
  
  // END CONFIGURE QUIZ LIVE PREVIEW SLIDER
}(jQuery));



<|MERGE_RESOLUTION|>--- conflicted
+++ resolved
@@ -36,11 +36,7 @@
           addIPAddress(data.ip);
         });
       
-<<<<<<< HEAD
-      return event.preventDefault() ? event.preventDefault() : event.returnValue = false;
-=======
       return false;
->>>>>>> e199a5c3
     });
     
     function addIPAddress(current_ip_address) {
@@ -713,11 +709,7 @@
             event.preventDefault();
           $('<label class="error mc-radio-answers-error">Please select an answer.</label>').appendTo('#quiz-display-form');
         }
-<<<<<<< HEAD
-        return event.preventDefault() ? event.preventDefault() : event.returnValue = false;
-=======
         return false;
->>>>>>> e199a5c3
       }
     }
     
