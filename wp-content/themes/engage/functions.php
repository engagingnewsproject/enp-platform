--- conflicted
+++ resolved
@@ -36,31 +36,6 @@
 
 // Initialize Timber
 add_action('after_setup_theme', 'custom_setup_theme');
-<<<<<<< HEAD
-
-function custom_setup_theme() {
-    add_theme_support('post-thumbnails');
-    add_theme_support('align-wide');
-
-    // Create an array of managers
-    $managers = [
-        new Engage\Managers\Globals(),
-        new Engage\Managers\Login(),
-        new Engage\Managers\Permalinks(),
-        new Engage\Managers\Queries(),
-        new Engage\Managers\Structures\PostTypes\PostTypes(['Research', 'Blogs', 'Announcement', 'Team', 'Funders', 'Board']),
-        new Engage\Managers\Structures\Taxonomies\Taxonomies(['Verticals']),
-        new Engage\Managers\TinyMCE()
-    ];
-
-    // Initialize Theme with managers
-    new Engage\Managers\Theme($managers);
-}
-
-// Add ACF options info site-wide
-add_filter('timber/context', 'engage_timber_context');
-
-=======
 
 function custom_setup_theme() {
     add_theme_support('post-thumbnails');
@@ -92,7 +67,6 @@
     add_filter('timber/context', 'engage_timber_context');
 }
 
->>>>>>> 7556c5fa
 function engage_timber_context($context) 
 {
     $context['options'] = get_fields('option');
