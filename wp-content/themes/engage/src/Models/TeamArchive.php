--- conflicted
+++ resolved
@@ -18,15 +18,12 @@
         
         } else if ($vertical == "media-ethics") {
           $this->regroupForMediaEthics();
-<<<<<<< HEAD
         } else if ($vertical == "science-communication") {
           $this->regroupForScienceComm();
         } else if ($this->category && $this->slug == "administrative-and-technology") {
           $this->regroupForTech();
-=======
         } else if ($vertical == "propaganda") {
           $this->regroupForPropaganda();
->>>>>>> c17647f7
         } else {
           $this->regroupByDesignation();
         }
