--- conflicted
+++ resolved
@@ -1,1720 +1,502 @@
-<<<<<<< HEAD
-/******/ (function(modules) { // webpackBootstrap
-/******/ 	// install a JSONP callback for chunk loading
-/******/ 	var parentJsonpFunction = window["webpackJsonp"];
-/******/ 	window["webpackJsonp"] = function webpackJsonpCallback(chunkIds, moreModules, executeModules) {
-/******/ 		// add "moreModules" to the modules object,
-/******/ 		// then flag all "chunkIds" as loaded and fire callback
-/******/ 		var moduleId, chunkId, i = 0, resolves = [], result;
-/******/ 		for(;i < chunkIds.length; i++) {
-/******/ 			chunkId = chunkIds[i];
-/******/ 			if(installedChunks[chunkId]) {
-/******/ 				resolves.push(installedChunks[chunkId][0]);
-/******/ 			}
-/******/ 			installedChunks[chunkId] = 0;
-/******/ 		}
-/******/ 		for(moduleId in moreModules) {
-/******/ 			if(Object.prototype.hasOwnProperty.call(moreModules, moduleId)) {
-/******/ 				modules[moduleId] = moreModules[moduleId];
-/******/ 			}
-/******/ 		}
-/******/ 		if(parentJsonpFunction) parentJsonpFunction(chunkIds, moreModules, executeModules);
-/******/ 		while(resolves.length) {
-/******/ 			resolves.shift()();
-/******/ 		}
-/******/
-/******/ 	};
-/******/
-/******/ 	// The module cache
-/******/ 	var installedModules = {};
-/******/
-/******/ 	// objects to store loaded and loading chunks
-/******/ 	var installedChunks = {
-/******/ 		2: 0
-/******/ 	};
-/******/
-/******/ 	// The require function
-/******/ 	function __webpack_require__(moduleId) {
-/******/
-/******/ 		// Check if module is in cache
-/******/ 		if(installedModules[moduleId]) {
-/******/ 			return installedModules[moduleId].exports;
-/******/ 		}
-/******/ 		// Create a new module (and put it into the cache)
-/******/ 		var module = installedModules[moduleId] = {
-/******/ 			i: moduleId,
-/******/ 			l: false,
-/******/ 			exports: {}
-/******/ 		};
-/******/
-/******/ 		// Execute the module function
-/******/ 		modules[moduleId].call(module.exports, module, module.exports, __webpack_require__);
-/******/
-/******/ 		// Flag the module as loaded
-/******/ 		module.l = true;
-/******/
-/******/ 		// Return the exports of the module
-/******/ 		return module.exports;
-/******/ 	}
-/******/
-/******/ 	// This file contains only the entry chunk.
-/******/ 	// The chunk loading function for additional chunks
-/******/ 	__webpack_require__.e = function requireEnsure(chunkId) {
-/******/ 		var installedChunkData = installedChunks[chunkId];
-/******/ 		if(installedChunkData === 0) {
-/******/ 			return new Promise(function(resolve) { resolve(); });
-/******/ 		}
-/******/
-/******/ 		// a Promise means "currently loading".
-/******/ 		if(installedChunkData) {
-/******/ 			return installedChunkData[2];
-/******/ 		}
-/******/
-/******/ 		// setup Promise in chunk cache
-/******/ 		var promise = new Promise(function(resolve, reject) {
-/******/ 			installedChunkData = installedChunks[chunkId] = [resolve, reject];
-/******/ 		});
-/******/ 		installedChunkData[2] = promise;
-/******/
-/******/ 		// start chunk loading
-/******/ 		var head = document.getElementsByTagName('head')[0];
-/******/ 		var script = document.createElement('script');
-/******/ 		script.type = "text/javascript";
-/******/ 		script.charset = 'utf-8';
-/******/ 		script.async = true;
-/******/ 		script.timeout = 120000;
-/******/
-/******/ 		if (__webpack_require__.nc) {
-/******/ 			script.setAttribute("nonce", __webpack_require__.nc);
-/******/ 		}
-/******/ 		script.src = __webpack_require__.p + "dist/js/chunk/" + ({}[chunkId]||chunkId) + "." + {"0":"51e95503d020dbf6e084","1":"edcc29a626e899445895"}[chunkId] + ".js";
-/******/ 		var timeout = setTimeout(onScriptComplete, 120000);
-/******/ 		script.onerror = script.onload = onScriptComplete;
-/******/ 		function onScriptComplete() {
-/******/ 			// avoid mem leaks in IE.
-/******/ 			script.onerror = script.onload = null;
-/******/ 			clearTimeout(timeout);
-/******/ 			var chunk = installedChunks[chunkId];
-/******/ 			if(chunk !== 0) {
-/******/ 				if(chunk) {
-/******/ 					chunk[1](new Error('Loading chunk ' + chunkId + ' failed.'));
-/******/ 				}
-/******/ 				installedChunks[chunkId] = undefined;
-/******/ 			}
-/******/ 		};
-/******/ 		head.appendChild(script);
-/******/
-/******/ 		return promise;
-/******/ 	};
-/******/
-/******/ 	// expose the modules object (__webpack_modules__)
-/******/ 	__webpack_require__.m = modules;
-/******/
-/******/ 	// expose the module cache
-/******/ 	__webpack_require__.c = installedModules;
-/******/
-/******/ 	// define getter function for harmony exports
-/******/ 	__webpack_require__.d = function(exports, name, getter) {
-/******/ 		if(!__webpack_require__.o(exports, name)) {
-/******/ 			Object.defineProperty(exports, name, {
-/******/ 				configurable: false,
-/******/ 				enumerable: true,
-/******/ 				get: getter
-/******/ 			});
-/******/ 		}
-/******/ 	};
-/******/
-/******/ 	// getDefaultExport function for compatibility with non-harmony modules
-/******/ 	__webpack_require__.n = function(module) {
-/******/ 		var getter = module && module.__esModule ?
-/******/ 			function getDefault() { return module['default']; } :
-/******/ 			function getModuleExports() { return module; };
-/******/ 		__webpack_require__.d(getter, 'a', getter);
-/******/ 		return getter;
-/******/ 	};
-/******/
-/******/ 	// Object.prototype.hasOwnProperty.call
-/******/ 	__webpack_require__.o = function(object, property) { return Object.prototype.hasOwnProperty.call(object, property); };
-/******/
-/******/ 	// __webpack_public_path__
-/******/ 	__webpack_require__.p = "/wp-content/themes/engage/";
-/******/
-/******/ 	// on error function for async loading
-/******/ 	__webpack_require__.oe = function(err) { console.error(err); throw err; };
-/******/
-/******/ 	// Load entry module and return exports
-/******/ 	return __webpack_require__(__webpack_require__.s = 0);
-/******/ })
-/************************************************************************/
-/******/ ([
-/* 0 */
-/***/ (function(module, exports, __webpack_require__) {
-
-__webpack_require__(1);
-module.exports = __webpack_require__(5);
-
-
-/***/ }),
-/* 1 */
-/***/ (function(module, exports, __webpack_require__) {
-
-__webpack_require__(2).polyfill();
-
-// set-up our collapsing things, like the main menus
-
-var mainNav = document.getElementById('main-nav');
-var secondaryNav = document.getElementById('secondary-nav');
-var menuToggle = document.getElementById('menu-toggle');
-
-var filters = document.getElementsByClassName('filters');
-
-if (mainNav || filters.length > 0) {
-	__webpack_require__.e/* import() */(1).then(__webpack_require__.bind(null, 6)).then(function (Collapse) {
-		if (mainNav && secondaryNav && menuToggle) {
-			new Collapse.default(menuToggle, [mainNav, secondaryNav]);
-		}
-
-		if (filters.length > 0) {
-			var filterItems = void 0,
-			    filterParent = void 0,
-			    filterSublist = void 0;
-
-			var _iteratorNormalCompletion = true;
-			var _didIteratorError = false;
-			var _iteratorError = undefined;
-
-			try {
-				for (var _iterator = filters[Symbol.iterator](), _step; !(_iteratorNormalCompletion = (_step = _iterator.next()).done); _iteratorNormalCompletion = true) {
-					var filter = _step.value;
-
-
-					filterItems = filter.getElementsByClassName('filter__item--top-item');
-					var _iteratorNormalCompletion2 = true;
-					var _didIteratorError2 = false;
-					var _iteratorError2 = undefined;
-
-					try {
-						for (var _iterator2 = filterItems[Symbol.iterator](), _step2; !(_iteratorNormalCompletion2 = (_step2 = _iterator2.next()).done); _iteratorNormalCompletion2 = true) {
-							var filterItem = _step2.value;
-
-							// the .filter__link--parent
-							filterParent = filterItem.getElementsByClassName('filter__link--parent')[0];
-							filterSublist = filterItem.getElementsByClassName('filter__sublist')[0];
-							new Collapse.default(filterParent, [filterSublist]);
-						}
-					} catch (err) {
-						_didIteratorError2 = true;
-						_iteratorError2 = err;
-					} finally {
-						try {
-							if (!_iteratorNormalCompletion2 && _iterator2.return) {
-								_iterator2.return();
-							}
-						} finally {
-							if (_didIteratorError2) {
-								throw _iteratorError2;
-							}
-						}
-					}
-				}
-			} catch (err) {
-				_didIteratorError = true;
-				_iteratorError = err;
-			} finally {
-				try {
-					if (!_iteratorNormalCompletion && _iterator.return) {
-						_iterator.return();
-					}
-				} finally {
-					if (_didIteratorError) {
-						throw _iteratorError;
-					}
-				}
-			}
-		}
-	});
-}
-
-if (document.getElementById('orbit-balls')) {
-	__webpack_require__.e/* import() */(0).then(__webpack_require__.bind(null, 7)).then(function (Orbit) {
-		new Orbit.default();
-	});
-}
-
-/*
-	Code for making the timeline events appear/disappear on scroll on the quiz creator landing page
-	Currrently commented out because it's pretty inefficient and don't want to include it in this release.
-	If I find a better way to implement it
-
-	window.onscroll = function() {updateScroll()};
-
-	function updateScroll() {
-		var startAnchor = (document.getElementById("startAnchor").getBoundingClientRect().top + windowHeight); // Height in px of start of scroll
-		var windowHeight = window.scrollY;
-		var curHeight = $(document).scrollTop() + (windowHeight / 2);
-		var scrolled = 0;
-
-		// Set vars to 1 if we've scrolled past, 0 otherwise
-		var stepOneAnchor = curHeight > (document.getElementById("stepOneAnchor").getBoundingClientRect().top + windowHeight) ? 1 : 0;
-		var stepTwoAnchor = curHeight > (document.getElementById("stepTwoAnchor").getBoundingClientRect().top + windowHeight) ? 1 : 0;
-		var stepThreeAnchor = curHeight > (document.getElementById("stepThreeAnchor").getBoundingClientRect().top + windowHeight) ? 1 : 0;
-
-		// Update the opactity of the images
-		$("#stepOneAnchor").css("opacity", stepOneAnchor);
-		$("#stepTwoAnchor").css("opacity", stepTwoAnchor);
-		$("#stepThreeAnchor").css("opacity", stepThreeAnchor);
-
-		if (curHeight > startAnchor){ // Only change the height if we've scrolled past anchr
-			scrolled = curHeight - startAnchor;
-		}
-
-		document.getElementById("myBar").style.height = scrolled + "px"; // Change the height of progress bar
-	}
-*/
-
-// Adds functionality to automatically copy embed code to keyboard on button click
-if (document.getElementById("copy-embed-code")) {
-	document.getElementById("copy-embed-code").onclick = function (e) {
-		// Get reference to the button we just clicked and then give it the 'active' class to show the 'COPIED!' text
-		var button = e.target;
-		button.classList.add("active");
-		// After 1 second, we take away the active class to hide the text
-		setTimeout(function () {
-			button.classList.remove("active");
-		}, 1000);
-		// Call the function that actually copies the text to the keyboard
-		copyEmbedCode();
-	};
-}
-
-function copyEmbedCode() {
-	// Get a reference to the textarea element that has the embed code in it
-	var codeText = document.getElementById("embed-code");
-	// Manually select the code and copy it to keyboard
-	codeText.select();
-	document.execCommand("copy");
-	// Clear our selection after we copy it
-	window.getSelection().removeAllRanges();
-}
-
-// This loop dynamically sets the background color of the dropdowns, since it varies page by page
-var dropdowns = document.querySelectorAll(".menu__sublist");
-var backgroundColor = getComputedStyle(document.querySelector(".header")).backgroundColor;
-for (var i = 0; i < dropdowns.length; i++) {
-	dropdowns[i].style.backgroundColor = backgroundColor;
-}
-
-/***/ }),
-/* 2 */
-/***/ (function(module, exports, __webpack_require__) {
-
-/* WEBPACK VAR INJECTION */(function(process, global) {/*!
- * @overview es6-promise - a tiny implementation of Promises/A+.
- * @copyright Copyright (c) 2014 Yehuda Katz, Tom Dale, Stefan Penner and contributors (Conversion to ES6 API by Jake Archibald)
- * @license   Licensed under MIT license
- *            See https://raw.githubusercontent.com/stefanpenner/es6-promise/master/LICENSE
- * @version   v4.2.4+314e4831
- */
-
-(function (global, factory) {
-	 true ? module.exports = factory() :
-	typeof define === 'function' && define.amd ? define(factory) :
-	(global.ES6Promise = factory());
-}(this, (function () { 'use strict';
-
-function objectOrFunction(x) {
-  var type = typeof x;
-  return x !== null && (type === 'object' || type === 'function');
-}
-
-function isFunction(x) {
-  return typeof x === 'function';
-}
-
-
-
-var _isArray = void 0;
-if (Array.isArray) {
-  _isArray = Array.isArray;
-} else {
-  _isArray = function (x) {
-    return Object.prototype.toString.call(x) === '[object Array]';
-  };
-}
-
-var isArray = _isArray;
-
-var len = 0;
-var vertxNext = void 0;
-var customSchedulerFn = void 0;
-
-var asap = function asap(callback, arg) {
-  queue[len] = callback;
-  queue[len + 1] = arg;
-  len += 2;
-  if (len === 2) {
-    // If len is 2, that means that we need to schedule an async flush.
-    // If additional callbacks are queued before the queue is flushed, they
-    // will be processed by this flush that we are scheduling.
-    if (customSchedulerFn) {
-      customSchedulerFn(flush);
-    } else {
-      scheduleFlush();
-    }
-  }
-};
-
-function setScheduler(scheduleFn) {
-  customSchedulerFn = scheduleFn;
-}
-
-function setAsap(asapFn) {
-  asap = asapFn;
-}
-
-var browserWindow = typeof window !== 'undefined' ? window : undefined;
-var browserGlobal = browserWindow || {};
-var BrowserMutationObserver = browserGlobal.MutationObserver || browserGlobal.WebKitMutationObserver;
-var isNode = typeof self === 'undefined' && typeof process !== 'undefined' && {}.toString.call(process) === '[object process]';
-
-// test for web worker but not in IE10
-var isWorker = typeof Uint8ClampedArray !== 'undefined' && typeof importScripts !== 'undefined' && typeof MessageChannel !== 'undefined';
-
-// node
-function useNextTick() {
-  // node version 0.10.x displays a deprecation warning when nextTick is used recursively
-  // see https://github.com/cujojs/when/issues/410 for details
-  return function () {
-    return process.nextTick(flush);
-  };
-}
-
-// vertx
-function useVertxTimer() {
-  if (typeof vertxNext !== 'undefined') {
-    return function () {
-      vertxNext(flush);
+! function(t) {
+    var e = window.webpackJsonp;
+    window.webpackJsonp = function(n, o, i) {
+        for (var u, s, c = 0, a = []; c < n.length; c++) s = n[c], r[s] && a.push(r[s][0]), r[s] = 0;
+        for (u in o) Object.prototype.hasOwnProperty.call(o, u) && (t[u] = o[u]);
+        for (e && e(n, o, i); a.length;) a.shift()()
     };
-  }
-
-  return useSetTimeout();
-}
-
-function useMutationObserver() {
-  var iterations = 0;
-  var observer = new BrowserMutationObserver(flush);
-  var node = document.createTextNode('');
-  observer.observe(node, { characterData: true });
-
-  return function () {
-    node.data = iterations = ++iterations % 2;
-  };
-}
-
-// web worker
-function useMessageChannel() {
-  var channel = new MessageChannel();
-  channel.port1.onmessage = flush;
-  return function () {
-    return channel.port2.postMessage(0);
-  };
-}
-
-function useSetTimeout() {
-  // Store setTimeout reference so es6-promise will be unaffected by
-  // other code modifying setTimeout (like sinon.useFakeTimers())
-  var globalSetTimeout = setTimeout;
-  return function () {
-    return globalSetTimeout(flush, 1);
-  };
-}
-
-var queue = new Array(1000);
-function flush() {
-  for (var i = 0; i < len; i += 2) {
-    var callback = queue[i];
-    var arg = queue[i + 1];
-
-    callback(arg);
-
-    queue[i] = undefined;
-    queue[i + 1] = undefined;
-  }
-
-  len = 0;
-}
-
-function attemptVertx() {
-  try {
-    var vertx = Function('return this')().require('vertx');
-    vertxNext = vertx.runOnLoop || vertx.runOnContext;
-    return useVertxTimer();
-  } catch (e) {
-    return useSetTimeout();
-  }
-}
-
-var scheduleFlush = void 0;
-// Decide what async method to use to triggering processing of queued callbacks:
-if (isNode) {
-  scheduleFlush = useNextTick();
-} else if (BrowserMutationObserver) {
-  scheduleFlush = useMutationObserver();
-} else if (isWorker) {
-  scheduleFlush = useMessageChannel();
-} else if (browserWindow === undefined && "function" === 'function') {
-  scheduleFlush = attemptVertx();
-} else {
-  scheduleFlush = useSetTimeout();
-}
-
-function then(onFulfillment, onRejection) {
-  var parent = this;
-
-  var child = new this.constructor(noop);
-
-  if (child[PROMISE_ID] === undefined) {
-    makePromise(child);
-  }
-
-  var _state = parent._state;
-
-
-  if (_state) {
-    var callback = arguments[_state - 1];
-    asap(function () {
-      return invokeCallback(_state, child, callback, parent._result);
+    var n = {},
+        r = {
+            2: 0
+        };
+
+    function o(e) {
+        if (n[e]) return n[e].exports;
+        var r = n[e] = {
+            i: e,
+            l: !1,
+            exports: {}
+        };
+        return t[e].call(r.exports, r, r.exports, o), r.l = !0, r.exports
+    }
+    o.e = function(t) {
+        var e = r[t];
+        if (0 === e) return new Promise(function(t) {
+            t()
+        });
+        if (e) return e[2];
+        var n = new Promise(function(n, o) {
+            e = r[t] = [n, o]
+        });
+        e[2] = n;
+        var i = document.getElementsByTagName("head")[0],
+            u = document.createElement("script");
+        u.type = "text/javascript", u.charset = "utf-8", u.async = !0, u.timeout = 12e4, o.nc && u.setAttribute("nonce", o.nc), u.src = o.p + "dist/js/chunk/" + ({} [t] || t) + "." + {
+            0: "51e95503d020dbf6e084",
+            1: "edcc29a626e899445895"
+        } [t] + ".js";
+        var s = setTimeout(c, 12e4);
+
+        function c() {
+            u.onerror = u.onload = null, clearTimeout(s);
+            var e = r[t];
+            0 !== e && (e && e[1](new Error("Loading chunk " + t + " failed.")), r[t] = void 0)
+        }
+        return u.onerror = u.onload = c, i.appendChild(u), n
+    }, o.m = t, o.c = n, o.d = function(t, e, n) {
+        o.o(t, e) || Object.defineProperty(t, e, {
+            configurable: !1,
+            enumerable: !0,
+            get: n
+        })
+    }, o.n = function(t) {
+        var e = t && t.__esModule ? function() {
+            return t.default
+        } : function() {
+            return t
+        };
+        return o.d(e, "a", e), e
+    }, o.o = function(t, e) {
+        return Object.prototype.hasOwnProperty.call(t, e)
+    }, o.p = "/wp-content/themes/engage/", o.oe = function(t) {
+        throw console.error(t), t
+    }, o(o.s = 0)
+}([function(t, e, n) {
+    n(1), t.exports = n(5)
+}, function(t, e, n) {
+    n(2).polyfill();
+    var r = document.getElementById("main-nav"),
+        o = document.getElementById("secondary-nav"),
+        i = document.getElementById("menu-toggle"),
+        u = document.getElementsByClassName("filters");
+    (r || u.length > 0) && n.e(1).then(n.bind(null, 6)).then(function(t) {
+        if (r && o && i && new t.default(i, [r, o]), u.length > 0) {
+            var e = void 0,
+                n = void 0,
+                s = void 0,
+                c = !0,
+                a = !1,
+                l = void 0;
+            try {
+                for (var f, h = u[Symbol.iterator](); !(c = (f = h.next()).done); c = !0) {
+                    e = f.value.getElementsByClassName("filter__item--top-item");
+                    var d = !0,
+                        v = !1,
+                        m = void 0;
+                    try {
+                        for (var p, y = e[Symbol.iterator](); !(d = (p = y.next()).done); d = !0) {
+                            var g = p.value;
+                            n = g.getElementsByClassName("filter__link--parent")[0], s = g.getElementsByClassName("filter__sublist")[0], new t.default(n, [s])
+                        }
+                    } catch (t) {
+                        v = !0, m = t
+                    } finally {
+                        try {
+                            !d && y.return && y.return()
+                        } finally {
+                            if (v) throw m
+                        }
+                    }
+                }
+            } catch (t) {
+                a = !0, l = t
+            } finally {
+                try {
+                    !c && h.return && h.return()
+                } finally {
+                    if (a) throw l
+                }
+            }
+        }
+    }), document.getElementById("orbit-balls") && n.e(0).then(n.bind(null, 7)).then(function(t) {
+        new t.default
+    }), document.getElementById("copy-embed-code") && (document.getElementById("copy-embed-code").onclick = function(t) {
+        var e = t.target;
+        e.classList.add("active"), setTimeout(function() {
+            e.classList.remove("active")
+        }, 1e3), document.getElementById("embed-code").select(), document.execCommand("copy"), window.getSelection().removeAllRanges()
     });
-  } else {
-    subscribe(parent, child, onFulfillment, onRejection);
-  }
-
-  return child;
-}
-
-/**
-  `Promise.resolve` returns a promise that will become resolved with the
-  passed `value`. It is shorthand for the following:
-
-  ```javascript
-  let promise = new Promise(function(resolve, reject){
-    resolve(1);
-  });
-
-  promise.then(function(value){
-    // value === 1
-  });
-  ```
-
-  Instead of writing the above, your code now simply becomes the following:
-
-  ```javascript
-  let promise = Promise.resolve(1);
-
-  promise.then(function(value){
-    // value === 1
-  });
-  ```
-
-  @method resolve
-  @static
-  @param {Any} value value that the returned promise will be resolved with
-  Useful for tooling.
-  @return {Promise} a promise that will become fulfilled with the given
-  `value`
-*/
-function resolve$1(object) {
-  /*jshint validthis:true */
-  var Constructor = this;
-
-  if (object && typeof object === 'object' && object.constructor === Constructor) {
-    return object;
-  }
-
-  var promise = new Constructor(noop);
-  resolve(promise, object);
-  return promise;
-}
-
-var PROMISE_ID = Math.random().toString(36).substring(2);
-
-function noop() {}
-
-var PENDING = void 0;
-var FULFILLED = 1;
-var REJECTED = 2;
-
-var TRY_CATCH_ERROR = { error: null };
-
-function selfFulfillment() {
-  return new TypeError("You cannot resolve a promise with itself");
-}
-
-function cannotReturnOwn() {
-  return new TypeError('A promises callback cannot return that same promise.');
-}
-
-function getThen(promise) {
-  try {
-    return promise.then;
-  } catch (error) {
-    TRY_CATCH_ERROR.error = error;
-    return TRY_CATCH_ERROR;
-  }
-}
-
-function tryThen(then$$1, value, fulfillmentHandler, rejectionHandler) {
-  try {
-    then$$1.call(value, fulfillmentHandler, rejectionHandler);
-  } catch (e) {
-    return e;
-  }
-}
-
-function handleForeignThenable(promise, thenable, then$$1) {
-  asap(function (promise) {
-    var sealed = false;
-    var error = tryThen(then$$1, thenable, function (value) {
-      if (sealed) {
-        return;
-      }
-      sealed = true;
-      if (thenable !== value) {
-        resolve(promise, value);
-      } else {
-        fulfill(promise, value);
-      }
-    }, function (reason) {
-      if (sealed) {
-        return;
-      }
-      sealed = true;
-
-      reject(promise, reason);
-    }, 'Settle: ' + (promise._label || ' unknown promise'));
-
-    if (!sealed && error) {
-      sealed = true;
-      reject(promise, error);
-    }
-  }, promise);
-}
-
-function handleOwnThenable(promise, thenable) {
-  if (thenable._state === FULFILLED) {
-    fulfill(promise, thenable._result);
-  } else if (thenable._state === REJECTED) {
-    reject(promise, thenable._result);
-  } else {
-    subscribe(thenable, undefined, function (value) {
-      return resolve(promise, value);
-    }, function (reason) {
-      return reject(promise, reason);
-    });
-  }
-}
-
-function handleMaybeThenable(promise, maybeThenable, then$$1) {
-  if (maybeThenable.constructor === promise.constructor && then$$1 === then && maybeThenable.constructor.resolve === resolve$1) {
-    handleOwnThenable(promise, maybeThenable);
-  } else {
-    if (then$$1 === TRY_CATCH_ERROR) {
-      reject(promise, TRY_CATCH_ERROR.error);
-      TRY_CATCH_ERROR.error = null;
-    } else if (then$$1 === undefined) {
-      fulfill(promise, maybeThenable);
-    } else if (isFunction(then$$1)) {
-      handleForeignThenable(promise, maybeThenable, then$$1);
-    } else {
-      fulfill(promise, maybeThenable);
-    }
-  }
-}
-
-function resolve(promise, value) {
-  if (promise === value) {
-    reject(promise, selfFulfillment());
-  } else if (objectOrFunction(value)) {
-    handleMaybeThenable(promise, value, getThen(value));
-  } else {
-    fulfill(promise, value);
-  }
-}
-
-function publishRejection(promise) {
-  if (promise._onerror) {
-    promise._onerror(promise._result);
-  }
-
-  publish(promise);
-}
-
-function fulfill(promise, value) {
-  if (promise._state !== PENDING) {
-    return;
-  }
-
-  promise._result = value;
-  promise._state = FULFILLED;
-
-  if (promise._subscribers.length !== 0) {
-    asap(publish, promise);
-  }
-}
-
-function reject(promise, reason) {
-  if (promise._state !== PENDING) {
-    return;
-  }
-  promise._state = REJECTED;
-  promise._result = reason;
-
-  asap(publishRejection, promise);
-}
-
-function subscribe(parent, child, onFulfillment, onRejection) {
-  var _subscribers = parent._subscribers;
-  var length = _subscribers.length;
-
-
-  parent._onerror = null;
-
-  _subscribers[length] = child;
-  _subscribers[length + FULFILLED] = onFulfillment;
-  _subscribers[length + REJECTED] = onRejection;
-
-  if (length === 0 && parent._state) {
-    asap(publish, parent);
-  }
-}
-
-function publish(promise) {
-  var subscribers = promise._subscribers;
-  var settled = promise._state;
-
-  if (subscribers.length === 0) {
-    return;
-  }
-
-  var child = void 0,
-      callback = void 0,
-      detail = promise._result;
-
-  for (var i = 0; i < subscribers.length; i += 3) {
-    child = subscribers[i];
-    callback = subscribers[i + settled];
-
-    if (child) {
-      invokeCallback(settled, child, callback, detail);
-    } else {
-      callback(detail);
-    }
-  }
-
-  promise._subscribers.length = 0;
-}
-
-function tryCatch(callback, detail) {
-  try {
-    return callback(detail);
-  } catch (e) {
-    TRY_CATCH_ERROR.error = e;
-    return TRY_CATCH_ERROR;
-  }
-}
-
-function invokeCallback(settled, promise, callback, detail) {
-  var hasCallback = isFunction(callback),
-      value = void 0,
-      error = void 0,
-      succeeded = void 0,
-      failed = void 0;
-
-  if (hasCallback) {
-    value = tryCatch(callback, detail);
-
-    if (value === TRY_CATCH_ERROR) {
-      failed = true;
-      error = value.error;
-      value.error = null;
-    } else {
-      succeeded = true;
-    }
-
-    if (promise === value) {
-      reject(promise, cannotReturnOwn());
-      return;
-    }
-  } else {
-    value = detail;
-    succeeded = true;
-  }
-
-  if (promise._state !== PENDING) {
-    // noop
-  } else if (hasCallback && succeeded) {
-    resolve(promise, value);
-  } else if (failed) {
-    reject(promise, error);
-  } else if (settled === FULFILLED) {
-    fulfill(promise, value);
-  } else if (settled === REJECTED) {
-    reject(promise, value);
-  }
-}
-
-function initializePromise(promise, resolver) {
-  try {
-    resolver(function resolvePromise(value) {
-      resolve(promise, value);
-    }, function rejectPromise(reason) {
-      reject(promise, reason);
-    });
-  } catch (e) {
-    reject(promise, e);
-  }
-}
-
-var id = 0;
-function nextId() {
-  return id++;
-}
-
-function makePromise(promise) {
-  promise[PROMISE_ID] = id++;
-  promise._state = undefined;
-  promise._result = undefined;
-  promise._subscribers = [];
-}
-
-function validationError() {
-  return new Error('Array Methods must be provided an Array');
-}
-
-var Enumerator = function () {
-  function Enumerator(Constructor, input) {
-    this._instanceConstructor = Constructor;
-    this.promise = new Constructor(noop);
-
-    if (!this.promise[PROMISE_ID]) {
-      makePromise(this.promise);
-    }
-
-    if (isArray(input)) {
-      this.length = input.length;
-      this._remaining = input.length;
-
-      this._result = new Array(this.length);
-
-      if (this.length === 0) {
-        fulfill(this.promise, this._result);
-      } else {
-        this.length = this.length || 0;
-        this._enumerate(input);
-        if (this._remaining === 0) {
-          fulfill(this.promise, this._result);
+    for (var s = document.querySelectorAll(".menu__sublist"), c = getComputedStyle(document.querySelector(".header")).backgroundColor, a = 0; a < s.length; a++) s[a].style.backgroundColor = c;
+    "true" !== sessionStorage.getItem("announcementBannerClosed") && $(".main-body-wrapper").prepend('<div class="announcement-banner"><div class="container"><p style="margin-bottom: 0;">The Engaging Quiz tool will be down temporarily for maintenance from 1-2 pm CST. During this time embedded quizzes may not log user interaction.</p><button class="announcement__close"><span class="screen-reader-text">Close Banner</span></button></div></div>'), $(document).on("click", ".announcement__close", function() {
+        $(".announcement-banner").remove()
+    })
+}, function(t, e, n) {
+    (function(e, n) {
+        var r;
+        r = function() {
+            "use strict";
+
+            function t(t) {
+                return "function" == typeof t
+            }
+            var r = Array.isArray ? Array.isArray : function(t) {
+                    return "[object Array]" === Object.prototype.toString.call(t)
+                },
+                o = 0,
+                i = void 0,
+                u = void 0,
+                s = function(t, e) {
+                    v[o] = t, v[o + 1] = e, 2 === (o += 2) && (u ? u(m) : w())
+                };
+            var c = "undefined" != typeof window ? window : void 0,
+                a = c || {},
+                l = a.MutationObserver || a.WebKitMutationObserver,
+                f = "undefined" == typeof self && void 0 !== e && "[object process]" === {}.toString.call(e),
+                h = "undefined" != typeof Uint8ClampedArray && "undefined" != typeof importScripts && "undefined" != typeof MessageChannel;
+
+            function d() {
+                var t = setTimeout;
+                return function() {
+                    return t(m, 1)
+                }
+            }
+            var v = new Array(1e3);
+
+            function m() {
+                for (var t = 0; t < o; t += 2) {
+                    (0, v[t])(v[t + 1]), v[t] = void 0, v[t + 1] = void 0
+                }
+                o = 0
+            }
+            var p, y, g, _, w = void 0;
+
+            function b(t, e) {
+                var n = this,
+                    r = new this.constructor(A);
+                void 0 === r[E] && z(r);
+                var o = n._state;
+                if (o) {
+                    var i = arguments[o - 1];
+                    s(function() {
+                        return q(o, r, i, n._result)
+                    })
+                } else M(n, r, t, e);
+                return r
+            }
+
+            function T(t) {
+                if (t && "object" == typeof t && t.constructor === this) return t;
+                var e = new this(A);
+                return O(e, t), e
+            }
+            f ? w = function() {
+                return e.nextTick(m)
+            } : l ? (y = 0, g = new l(m), _ = document.createTextNode(""), g.observe(_, {
+                characterData: !0
+            }), w = function() {
+                _.data = y = ++y % 2
+            }) : h ? ((p = new MessageChannel).port1.onmessage = m, w = function() {
+                return p.port2.postMessage(0)
+            }) : w = void 0 === c ? function() {
+                try {
+                    var t = Function("return this")().require("vertx");
+                    return void 0 !== (i = t.runOnLoop || t.runOnContext) ? function() {
+                        i(m)
+                    } : d()
+                } catch (t) {
+                    return d()
+                }
+            }() : d();
+            var E = Math.random().toString(36).substring(2);
+
+            function A() {}
+            var x = void 0,
+                C = 1,
+                S = 2,
+                j = {
+                    error: null
+                };
+
+            function B(t) {
+                try {
+                    return t.then
+                } catch (t) {
+                    return j.error = t, j
+                }
+            }
+
+            function k(e, n, r) {
+                n.constructor === e.constructor && r === b && n.constructor.resolve === T ? function(t, e) {
+                    e._state === C ? L(t, e._result) : e._state === S ? I(t, e._result) : M(e, void 0, function(e) {
+                        return O(t, e)
+                    }, function(e) {
+                        return I(t, e)
+                    })
+                }(e, n) : r === j ? (I(e, j.error), j.error = null) : void 0 === r ? L(e, n) : t(r) ? function(t, e, n) {
+                    s(function(t) {
+                        var r = !1,
+                            o = function(t, e, n, r) {
+                                try {
+                                    t.call(e, n, r)
+                                } catch (t) {
+                                    return t
+                                }
+                            }(n, e, function(n) {
+                                r || (r = !0, e !== n ? O(t, n) : L(t, n))
+                            }, function(e) {
+                                r || (r = !0, I(t, e))
+                            }, t._label);
+                        !r && o && (r = !0, I(t, o))
+                    }, t)
+                }(e, n, r) : L(e, n)
+            }
+
+            function O(t, e) {
+                var n, r;
+                t === e ? I(t, new TypeError("You cannot resolve a promise with itself")) : (r = typeof(n = e), null === n || "object" !== r && "function" !== r ? L(t, e) : k(t, e, B(e)))
+            }
+
+            function P(t) {
+                t._onerror && t._onerror(t._result), N(t)
+            }
+
+            function L(t, e) {
+                t._state === x && (t._result = e, t._state = C, 0 !== t._subscribers.length && s(N, t))
+            }
+
+            function I(t, e) {
+                t._state === x && (t._state = S, t._result = e, s(P, t))
+            }
+
+            function M(t, e, n, r) {
+                var o = t._subscribers,
+                    i = o.length;
+                t._onerror = null, o[i] = e, o[i + C] = n, o[i + S] = r, 0 === i && t._state && s(N, t)
+            }
+
+            function N(t) {
+                var e = t._subscribers,
+                    n = t._state;
+                if (0 !== e.length) {
+                    for (var r = void 0, o = void 0, i = t._result, u = 0; u < e.length; u += 3) r = e[u], o = e[u + n], r ? q(n, r, o, i) : o(i);
+                    t._subscribers.length = 0
+                }
+            }
+
+            function q(e, n, r, o) {
+                var i = t(r),
+                    u = void 0,
+                    s = void 0,
+                    c = void 0,
+                    a = void 0;
+                if (i) {
+                    if ((u = function(t, e) {
+                            try {
+                                return t(e)
+                            } catch (t) {
+                                return j.error = t, j
+                            }
+                        }(r, o)) === j ? (a = !0, s = u.error, u.error = null) : c = !0, n === u) return void I(n, new TypeError("A promises callback cannot return that same promise."))
+                } else u = o, c = !0;
+                n._state !== x || (i && c ? O(n, u) : a ? I(n, s) : e === C ? L(n, u) : e === S && I(n, u))
+            }
+            var F = 0;
+
+            function z(t) {
+                t[E] = F++, t._state = void 0, t._result = void 0, t._subscribers = []
+            }
+            var Y = function() {
+                function t(t, e) {
+                    this._instanceConstructor = t, this.promise = new t(A), this.promise[E] || z(this.promise), r(e) ? (this.length = e.length, this._remaining = e.length, this._result = new Array(this.length), 0 === this.length ? L(this.promise, this._result) : (this.length = this.length || 0, this._enumerate(e), 0 === this._remaining && L(this.promise, this._result))) : I(this.promise, new Error("Array Methods must be provided an Array"))
+                }
+                return t.prototype._enumerate = function(t) {
+                    for (var e = 0; this._state === x && e < t.length; e++) this._eachEntry(t[e], e)
+                }, t.prototype._eachEntry = function(t, e) {
+                    var n = this._instanceConstructor,
+                        r = n.resolve;
+                    if (r === T) {
+                        var o = B(t);
+                        if (o === b && t._state !== x) this._settledAt(t._state, e, t._result);
+                        else if ("function" != typeof o) this._remaining--, this._result[e] = t;
+                        else if (n === $) {
+                            var i = new n(A);
+                            k(i, t, o), this._willSettleAt(i, e)
+                        } else this._willSettleAt(new n(function(e) {
+                            return e(t)
+                        }), e)
+                    } else this._willSettleAt(r(t), e)
+                }, t.prototype._settledAt = function(t, e, n) {
+                    var r = this.promise;
+                    r._state === x && (this._remaining--, t === S ? I(r, n) : this._result[e] = n), 0 === this._remaining && L(r, this._result)
+                }, t.prototype._willSettleAt = function(t, e) {
+                    var n = this;
+                    M(t, void 0, function(t) {
+                        return n._settledAt(C, e, t)
+                    }, function(t) {
+                        return n._settledAt(S, e, t)
+                    })
+                }, t
+            }();
+            var $ = function() {
+                function t(e) {
+                    this[E] = F++, this._result = this._state = void 0, this._subscribers = [], A !== e && ("function" != typeof e && function() {
+                        throw new TypeError("You must pass a resolver function as the first argument to the promise constructor")
+                    }(), this instanceof t ? function(t, e) {
+                        try {
+                            e(function(e) {
+                                O(t, e)
+                            }, function(e) {
+                                I(t, e)
+                            })
+                        } catch (e) {
+                            I(t, e)
+                        }
+                    }(this, e) : function() {
+                        throw new TypeError("Failed to construct 'Promise': Please use the 'new' operator, this object constructor cannot be called as a function.")
+                    }())
+                }
+                return t.prototype.catch = function(t) {
+                    return this.then(null, t)
+                }, t.prototype.finally = function(t) {
+                    var e = this.constructor;
+                    return this.then(function(n) {
+                        return e.resolve(t()).then(function() {
+                            return n
+                        })
+                    }, function(n) {
+                        return e.resolve(t()).then(function() {
+                            throw n
+                        })
+                    })
+                }, t
+            }();
+            return $.prototype.then = b, $.all = function(t) {
+                return new Y(this, t).promise
+            }, $.race = function(t) {
+                var e = this;
+                return r(t) ? new e(function(n, r) {
+                    for (var o = t.length, i = 0; i < o; i++) e.resolve(t[i]).then(n, r)
+                }) : new e(function(t, e) {
+                    return e(new TypeError("You must pass an array to race."))
+                })
+            }, $.resolve = T, $.reject = function(t) {
+                var e = new this(A);
+                return I(e, t), e
+            }, $._setScheduler = function(t) {
+                u = t
+            }, $._setAsap = function(t) {
+                s = t
+            }, $._asap = s, $.polyfill = function() {
+                var t = void 0;
+                if (void 0 !== n) t = n;
+                else if ("undefined" != typeof self) t = self;
+                else try {
+                    t = Function("return this")()
+                } catch (t) {
+                    throw new Error("polyfill failed because global object is unavailable in this environment")
+                }
+                var e = t.Promise;
+                if (e) {
+                    var r = null;
+                    try {
+                        r = Object.prototype.toString.call(e.resolve())
+                    } catch (t) {}
+                    if ("[object Promise]" === r && !e.cast) return
+                }
+                t.Promise = $
+            }, $.Promise = $, $
+        }, t.exports = r()
+    }).call(e, n(3), n(4))
+}, function(t, e) {
+    var n, r, o = t.exports = {};
+
+    function i() {
+        throw new Error("setTimeout has not been defined")
+    }
+
+    function u() {
+        throw new Error("clearTimeout has not been defined")
+    }
+
+    function s(t) {
+        if (n === setTimeout) return setTimeout(t, 0);
+        if ((n === i || !n) && setTimeout) return n = setTimeout, setTimeout(t, 0);
+        try {
+            return n(t, 0)
+        } catch (e) {
+            try {
+                return n.call(null, t, 0)
+            } catch (e) {
+                return n.call(this, t, 0)
+            }
         }
-      }
-    } else {
-      reject(this.promise, validationError());
-    }
-  }
-
-  Enumerator.prototype._enumerate = function _enumerate(input) {
-    for (var i = 0; this._state === PENDING && i < input.length; i++) {
-      this._eachEntry(input[i], i);
-    }
-  };
-
-  Enumerator.prototype._eachEntry = function _eachEntry(entry, i) {
-    var c = this._instanceConstructor;
-    var resolve$$1 = c.resolve;
-
-
-    if (resolve$$1 === resolve$1) {
-      var _then = getThen(entry);
-
-      if (_then === then && entry._state !== PENDING) {
-        this._settledAt(entry._state, i, entry._result);
-      } else if (typeof _then !== 'function') {
-        this._remaining--;
-        this._result[i] = entry;
-      } else if (c === Promise$1) {
-        var promise = new c(noop);
-        handleMaybeThenable(promise, entry, _then);
-        this._willSettleAt(promise, i);
-      } else {
-        this._willSettleAt(new c(function (resolve$$1) {
-          return resolve$$1(entry);
-        }), i);
-      }
-    } else {
-      this._willSettleAt(resolve$$1(entry), i);
-    }
-  };
-
-  Enumerator.prototype._settledAt = function _settledAt(state, i, value) {
-    var promise = this.promise;
-
-
-    if (promise._state === PENDING) {
-      this._remaining--;
-
-      if (state === REJECTED) {
-        reject(promise, value);
-      } else {
-        this._result[i] = value;
-      }
-    }
-
-    if (this._remaining === 0) {
-      fulfill(promise, this._result);
-    }
-  };
-
-  Enumerator.prototype._willSettleAt = function _willSettleAt(promise, i) {
-    var enumerator = this;
-
-    subscribe(promise, undefined, function (value) {
-      return enumerator._settledAt(FULFILLED, i, value);
-    }, function (reason) {
-      return enumerator._settledAt(REJECTED, i, reason);
-    });
-  };
-
-  return Enumerator;
-}();
-
-/**
-  `Promise.all` accepts an array of promises, and returns a new promise which
-  is fulfilled with an array of fulfillment values for the passed promises, or
-  rejected with the reason of the first passed promise to be rejected. It casts all
-  elements of the passed iterable to promises as it runs this algorithm.
-
-  Example:
-
-  ```javascript
-  let promise1 = resolve(1);
-  let promise2 = resolve(2);
-  let promise3 = resolve(3);
-  let promises = [ promise1, promise2, promise3 ];
-
-  Promise.all(promises).then(function(array){
-    // The array here would be [ 1, 2, 3 ];
-  });
-  ```
-
-  If any of the `promises` given to `all` are rejected, the first promise
-  that is rejected will be given as an argument to the returned promises's
-  rejection handler. For example:
-
-  Example:
-
-  ```javascript
-  let promise1 = resolve(1);
-  let promise2 = reject(new Error("2"));
-  let promise3 = reject(new Error("3"));
-  let promises = [ promise1, promise2, promise3 ];
-
-  Promise.all(promises).then(function(array){
-    // Code here never runs because there are rejected promises!
-  }, function(error) {
-    // error.message === "2"
-  });
-  ```
-
-  @method all
-  @static
-  @param {Array} entries array of promises
-  @param {String} label optional string for labeling the promise.
-  Useful for tooling.
-  @return {Promise} promise that is fulfilled when all `promises` have been
-  fulfilled, or rejected if any of them become rejected.
-  @static
-*/
-function all(entries) {
-  return new Enumerator(this, entries).promise;
-}
-
-/**
-  `Promise.race` returns a new promise which is settled in the same way as the
-  first passed promise to settle.
-
-  Example:
-
-  ```javascript
-  let promise1 = new Promise(function(resolve, reject){
-    setTimeout(function(){
-      resolve('promise 1');
-    }, 200);
-  });
-
-  let promise2 = new Promise(function(resolve, reject){
-    setTimeout(function(){
-      resolve('promise 2');
-    }, 100);
-  });
-
-  Promise.race([promise1, promise2]).then(function(result){
-    // result === 'promise 2' because it was resolved before promise1
-    // was resolved.
-  });
-  ```
-
-  `Promise.race` is deterministic in that only the state of the first
-  settled promise matters. For example, even if other promises given to the
-  `promises` array argument are resolved, but the first settled promise has
-  become rejected before the other promises became fulfilled, the returned
-  promise will become rejected:
-
-  ```javascript
-  let promise1 = new Promise(function(resolve, reject){
-    setTimeout(function(){
-      resolve('promise 1');
-    }, 200);
-  });
-
-  let promise2 = new Promise(function(resolve, reject){
-    setTimeout(function(){
-      reject(new Error('promise 2'));
-    }, 100);
-  });
-
-  Promise.race([promise1, promise2]).then(function(result){
-    // Code here never runs
-  }, function(reason){
-    // reason.message === 'promise 2' because promise 2 became rejected before
-    // promise 1 became fulfilled
-  });
-  ```
-
-  An example real-world use case is implementing timeouts:
-
-  ```javascript
-  Promise.race([ajax('foo.json'), timeout(5000)])
-  ```
-
-  @method race
-  @static
-  @param {Array} promises array of promises to observe
-  Useful for tooling.
-  @return {Promise} a promise which settles in the same way as the first passed
-  promise to settle.
-*/
-function race(entries) {
-  /*jshint validthis:true */
-  var Constructor = this;
-
-  if (!isArray(entries)) {
-    return new Constructor(function (_, reject) {
-      return reject(new TypeError('You must pass an array to race.'));
-    });
-  } else {
-    return new Constructor(function (resolve, reject) {
-      var length = entries.length;
-      for (var i = 0; i < length; i++) {
-        Constructor.resolve(entries[i]).then(resolve, reject);
-      }
-    });
-  }
-}
-
-/**
-  `Promise.reject` returns a promise rejected with the passed `reason`.
-  It is shorthand for the following:
-
-  ```javascript
-  let promise = new Promise(function(resolve, reject){
-    reject(new Error('WHOOPS'));
-  });
-
-  promise.then(function(value){
-    // Code here doesn't run because the promise is rejected!
-  }, function(reason){
-    // reason.message === 'WHOOPS'
-  });
-  ```
-
-  Instead of writing the above, your code now simply becomes the following:
-
-  ```javascript
-  let promise = Promise.reject(new Error('WHOOPS'));
-
-  promise.then(function(value){
-    // Code here doesn't run because the promise is rejected!
-  }, function(reason){
-    // reason.message === 'WHOOPS'
-  });
-  ```
-
-  @method reject
-  @static
-  @param {Any} reason value that the returned promise will be rejected with.
-  Useful for tooling.
-  @return {Promise} a promise rejected with the given `reason`.
-*/
-function reject$1(reason) {
-  /*jshint validthis:true */
-  var Constructor = this;
-  var promise = new Constructor(noop);
-  reject(promise, reason);
-  return promise;
-}
-
-function needsResolver() {
-  throw new TypeError('You must pass a resolver function as the first argument to the promise constructor');
-}
-
-function needsNew() {
-  throw new TypeError("Failed to construct 'Promise': Please use the 'new' operator, this object constructor cannot be called as a function.");
-}
-
-/**
-  Promise objects represent the eventual result of an asynchronous operation. The
-  primary way of interacting with a promise is through its `then` method, which
-  registers callbacks to receive either a promise's eventual value or the reason
-  why the promise cannot be fulfilled.
-
-  Terminology
-  -----------
-
-  - `promise` is an object or function with a `then` method whose behavior conforms to this specification.
-  - `thenable` is an object or function that defines a `then` method.
-  - `value` is any legal JavaScript value (including undefined, a thenable, or a promise).
-  - `exception` is a value that is thrown using the throw statement.
-  - `reason` is a value that indicates why a promise was rejected.
-  - `settled` the final resting state of a promise, fulfilled or rejected.
-
-  A promise can be in one of three states: pending, fulfilled, or rejected.
-
-  Promises that are fulfilled have a fulfillment value and are in the fulfilled
-  state.  Promises that are rejected have a rejection reason and are in the
-  rejected state.  A fulfillment value is never a thenable.
-
-  Promises can also be said to *resolve* a value.  If this value is also a
-  promise, then the original promise's settled state will match the value's
-  settled state.  So a promise that *resolves* a promise that rejects will
-  itself reject, and a promise that *resolves* a promise that fulfills will
-  itself fulfill.
-
-
-  Basic Usage:
-  ------------
-
-  ```js
-  let promise = new Promise(function(resolve, reject) {
-    // on success
-    resolve(value);
-
-    // on failure
-    reject(reason);
-  });
-
-  promise.then(function(value) {
-    // on fulfillment
-  }, function(reason) {
-    // on rejection
-  });
-  ```
-
-  Advanced Usage:
-  ---------------
-
-  Promises shine when abstracting away asynchronous interactions such as
-  `XMLHttpRequest`s.
-
-  ```js
-  function getJSON(url) {
-    return new Promise(function(resolve, reject){
-      let xhr = new XMLHttpRequest();
-
-      xhr.open('GET', url);
-      xhr.onreadystatechange = handler;
-      xhr.responseType = 'json';
-      xhr.setRequestHeader('Accept', 'application/json');
-      xhr.send();
-
-      function handler() {
-        if (this.readyState === this.DONE) {
-          if (this.status === 200) {
-            resolve(this.response);
-          } else {
-            reject(new Error('getJSON: `' + url + '` failed with status: [' + this.status + ']'));
-          }
+    }! function() {
+        try {
+            n = "function" == typeof setTimeout ? setTimeout : i
+        } catch (t) {
+            n = i
         }
-      };
-    });
-  }
-
-  getJSON('/posts.json').then(function(json) {
-    // on fulfillment
-  }, function(reason) {
-    // on rejection
-  });
-  ```
-
-  Unlike callbacks, promises are great composable primitives.
-
-  ```js
-  Promise.all([
-    getJSON('/posts'),
-    getJSON('/comments')
-  ]).then(function(values){
-    values[0] // => postsJSON
-    values[1] // => commentsJSON
-
-    return values;
-  });
-  ```
-
-  @class Promise
-  @param {Function} resolver
-  Useful for tooling.
-  @constructor
-*/
-
-var Promise$1 = function () {
-  function Promise(resolver) {
-    this[PROMISE_ID] = nextId();
-    this._result = this._state = undefined;
-    this._subscribers = [];
-
-    if (noop !== resolver) {
-      typeof resolver !== 'function' && needsResolver();
-      this instanceof Promise ? initializePromise(this, resolver) : needsNew();
-    }
-  }
-
-  /**
-  The primary way of interacting with a promise is through its `then` method,
-  which registers callbacks to receive either a promise's eventual value or the
-  reason why the promise cannot be fulfilled.
-   ```js
-  findUser().then(function(user){
-    // user is available
-  }, function(reason){
-    // user is unavailable, and you are given the reason why
-  });
-  ```
-   Chaining
-  --------
-   The return value of `then` is itself a promise.  This second, 'downstream'
-  promise is resolved with the return value of the first promise's fulfillment
-  or rejection handler, or rejected if the handler throws an exception.
-   ```js
-  findUser().then(function (user) {
-    return user.name;
-  }, function (reason) {
-    return 'default name';
-  }).then(function (userName) {
-    // If `findUser` fulfilled, `userName` will be the user's name, otherwise it
-    // will be `'default name'`
-  });
-   findUser().then(function (user) {
-    throw new Error('Found user, but still unhappy');
-  }, function (reason) {
-    throw new Error('`findUser` rejected and we're unhappy');
-  }).then(function (value) {
-    // never reached
-  }, function (reason) {
-    // if `findUser` fulfilled, `reason` will be 'Found user, but still unhappy'.
-    // If `findUser` rejected, `reason` will be '`findUser` rejected and we're unhappy'.
-  });
-  ```
-  If the downstream promise does not specify a rejection handler, rejection reasons will be propagated further downstream.
-   ```js
-  findUser().then(function (user) {
-    throw new PedagogicalException('Upstream error');
-  }).then(function (value) {
-    // never reached
-  }).then(function (value) {
-    // never reached
-  }, function (reason) {
-    // The `PedgagocialException` is propagated all the way down to here
-  });
-  ```
-   Assimilation
-  ------------
-   Sometimes the value you want to propagate to a downstream promise can only be
-  retrieved asynchronously. This can be achieved by returning a promise in the
-  fulfillment or rejection handler. The downstream promise will then be pending
-  until the returned promise is settled. This is called *assimilation*.
-   ```js
-  findUser().then(function (user) {
-    return findCommentsByAuthor(user);
-  }).then(function (comments) {
-    // The user's comments are now available
-  });
-  ```
-   If the assimliated promise rejects, then the downstream promise will also reject.
-   ```js
-  findUser().then(function (user) {
-    return findCommentsByAuthor(user);
-  }).then(function (comments) {
-    // If `findCommentsByAuthor` fulfills, we'll have the value here
-  }, function (reason) {
-    // If `findCommentsByAuthor` rejects, we'll have the reason here
-  });
-  ```
-   Simple Example
-  --------------
-   Synchronous Example
-   ```javascript
-  let result;
-   try {
-    result = findResult();
-    // success
-  } catch(reason) {
-    // failure
-  }
-  ```
-   Errback Example
-   ```js
-  findResult(function(result, err){
-    if (err) {
-      // failure
-    } else {
-      // success
-    }
-  });
-  ```
-   Promise Example;
-   ```javascript
-  findResult().then(function(result){
-    // success
-  }, function(reason){
-    // failure
-  });
-  ```
-   Advanced Example
-  --------------
-   Synchronous Example
-   ```javascript
-  let author, books;
-   try {
-    author = findAuthor();
-    books  = findBooksByAuthor(author);
-    // success
-  } catch(reason) {
-    // failure
-  }
-  ```
-   Errback Example
-   ```js
-   function foundBooks(books) {
-   }
-   function failure(reason) {
-   }
-   findAuthor(function(author, err){
-    if (err) {
-      failure(err);
-      // failure
-    } else {
-      try {
-        findBoooksByAuthor(author, function(books, err) {
-          if (err) {
-            failure(err);
-          } else {
-            try {
-              foundBooks(books);
-            } catch(reason) {
-              failure(reason);
-            }
-          }
-        });
-      } catch(error) {
-        failure(err);
-      }
-      // success
-    }
-  });
-  ```
-   Promise Example;
-   ```javascript
-  findAuthor().
-    then(findBooksByAuthor).
-    then(function(books){
-      // found books
-  }).catch(function(reason){
-    // something went wrong
-  });
-  ```
-   @method then
-  @param {Function} onFulfilled
-  @param {Function} onRejected
-  Useful for tooling.
-  @return {Promise}
-  */
-
-  /**
-  `catch` is simply sugar for `then(undefined, onRejection)` which makes it the same
-  as the catch block of a try/catch statement.
-  ```js
-  function findAuthor(){
-  throw new Error('couldn't find that author');
-  }
-  // synchronous
-  try {
-  findAuthor();
-  } catch(reason) {
-  // something went wrong
-  }
-  // async with promises
-  findAuthor().catch(function(reason){
-  // something went wrong
-  });
-  ```
-  @method catch
-  @param {Function} onRejection
-  Useful for tooling.
-  @return {Promise}
-  */
-
-
-  Promise.prototype.catch = function _catch(onRejection) {
-    return this.then(null, onRejection);
-  };
-
-  /**
-    `finally` will be invoked regardless of the promise's fate just as native
-    try/catch/finally behaves
-  
-    Synchronous example:
-  
-    ```js
-    findAuthor() {
-      if (Math.random() > 0.5) {
-        throw new Error();
-      }
-      return new Author();
-    }
-  
+        try {
+            r = "function" == typeof clearTimeout ? clearTimeout : u
+        } catch (t) {
+            r = u
+        }
+    }();
+    var c, a = [],
+        l = !1,
+        f = -1;
+
+    function h() {
+        l && c && (l = !1, c.length ? a = c.concat(a) : f = -1, a.length && d())
+    }
+
+    function d() {
+        if (!l) {
+            var t = s(h);
+            l = !0;
+            for (var e = a.length; e;) {
+                for (c = a, a = []; ++f < e;) c && c[f].run();
+                f = -1, e = a.length
+            }
+            c = null, l = !1,
+                function(t) {
+                    if (r === clearTimeout) return clearTimeout(t);
+                    if ((r === u || !r) && clearTimeout) return r = clearTimeout, clearTimeout(t);
+                    try {
+                        r(t)
+                    } catch (e) {
+                        try {
+                            return r.call(null, t)
+                        } catch (e) {
+                            return r.call(this, t)
+                        }
+                    }
+                }(t)
+        }
+    }
+
+    function v(t, e) {
+        this.fun = t, this.array = e
+    }
+
+    function m() {}
+    o.nextTick = function(t) {
+        var e = new Array(arguments.length - 1);
+        if (arguments.length > 1)
+            for (var n = 1; n < arguments.length; n++) e[n - 1] = arguments[n];
+        a.push(new v(t, e)), 1 !== a.length || l || s(d)
+    }, v.prototype.run = function() {
+        this.fun.apply(null, this.array)
+    }, o.title = "browser", o.browser = !0, o.env = {}, o.argv = [], o.version = "", o.versions = {}, o.on = m, o.addListener = m, o.once = m, o.off = m, o.removeListener = m, o.removeAllListeners = m, o.emit = m, o.prependListener = m, o.prependOnceListener = m, o.listeners = function(t) {
+        return []
+    }, o.binding = function(t) {
+        throw new Error("process.binding is not supported")
+    }, o.cwd = function() {
+        return "/"
+    }, o.chdir = function(t) {
+        throw new Error("process.chdir is not supported")
+    }, o.umask = function() {
+        return 0
+    }
+}, function(t, e) {
+    var n;
+    n = function() {
+        return this
+    }();
     try {
-      return findAuthor(); // succeed or fail
-    } catch(error) {
-      return findOtherAuther();
-    } finally {
-      // always runs
-      // doesn't affect the return value
-    }
-    ```
-  
-    Asynchronous example:
-  
-    ```js
-    findAuthor().catch(function(reason){
-      return findOtherAuther();
-    }).finally(function(){
-      // author was either found, or not
-    });
-    ```
-  
-    @method finally
-    @param {Function} callback
-    @return {Promise}
-  */
-
-
-  Promise.prototype.finally = function _finally(callback) {
-    var promise = this;
-    var constructor = promise.constructor;
-
-    return promise.then(function (value) {
-      return constructor.resolve(callback()).then(function () {
-        return value;
-      });
-    }, function (reason) {
-      return constructor.resolve(callback()).then(function () {
-        throw reason;
-      });
-    });
-  };
-
-  return Promise;
-}();
-
-Promise$1.prototype.then = then;
-Promise$1.all = all;
-Promise$1.race = race;
-Promise$1.resolve = resolve$1;
-Promise$1.reject = reject$1;
-Promise$1._setScheduler = setScheduler;
-Promise$1._setAsap = setAsap;
-Promise$1._asap = asap;
-
-/*global self*/
-function polyfill() {
-  var local = void 0;
-
-  if (typeof global !== 'undefined') {
-    local = global;
-  } else if (typeof self !== 'undefined') {
-    local = self;
-  } else {
-    try {
-      local = Function('return this')();
-    } catch (e) {
-      throw new Error('polyfill failed because global object is unavailable in this environment');
-    }
-  }
-
-  var P = local.Promise;
-
-  if (P) {
-    var promiseToString = null;
-    try {
-      promiseToString = Object.prototype.toString.call(P.resolve());
-    } catch (e) {
-      // silently ignored
-    }
-
-    if (promiseToString === '[object Promise]' && !P.cast) {
-      return;
-    }
-  }
-
-  local.Promise = Promise$1;
-}
-
-// Strange compat..
-Promise$1.polyfill = polyfill;
-Promise$1.Promise = Promise$1;
-
-return Promise$1;
-
-})));
-
-
-
-//# sourceMappingURL=es6-promise.map
-
-/* WEBPACK VAR INJECTION */}.call(exports, __webpack_require__(3), __webpack_require__(4)))
-
-/***/ }),
-/* 3 */
-/***/ (function(module, exports) {
-
-// shim for using process in browser
-var process = module.exports = {};
-
-// cached from whatever global is present so that test runners that stub it
-// don't break things.  But we need to wrap it in a try catch in case it is
-// wrapped in strict mode code which doesn't define any globals.  It's inside a
-// function because try/catches deoptimize in certain engines.
-
-var cachedSetTimeout;
-var cachedClearTimeout;
-
-function defaultSetTimout() {
-    throw new Error('setTimeout has not been defined');
-}
-function defaultClearTimeout () {
-    throw new Error('clearTimeout has not been defined');
-}
-(function () {
-    try {
-        if (typeof setTimeout === 'function') {
-            cachedSetTimeout = setTimeout;
-        } else {
-            cachedSetTimeout = defaultSetTimout;
-        }
-    } catch (e) {
-        cachedSetTimeout = defaultSetTimout;
-    }
-    try {
-        if (typeof clearTimeout === 'function') {
-            cachedClearTimeout = clearTimeout;
-        } else {
-            cachedClearTimeout = defaultClearTimeout;
-        }
-    } catch (e) {
-        cachedClearTimeout = defaultClearTimeout;
-    }
-} ())
-function runTimeout(fun) {
-    if (cachedSetTimeout === setTimeout) {
-        //normal enviroments in sane situations
-        return setTimeout(fun, 0);
-    }
-    // if setTimeout wasn't available but was latter defined
-    if ((cachedSetTimeout === defaultSetTimout || !cachedSetTimeout) && setTimeout) {
-        cachedSetTimeout = setTimeout;
-        return setTimeout(fun, 0);
-    }
-    try {
-        // when when somebody has screwed with setTimeout but no I.E. maddness
-        return cachedSetTimeout(fun, 0);
-    } catch(e){
-        try {
-            // When we are in I.E. but the script has been evaled so I.E. doesn't trust the global object when called normally
-            return cachedSetTimeout.call(null, fun, 0);
-        } catch(e){
-            // same as above but when it's a version of I.E. that must have the global object for 'this', hopfully our context correct otherwise it will throw a global error
-            return cachedSetTimeout.call(this, fun, 0);
-        }
-    }
-
-
-}
-function runClearTimeout(marker) {
-    if (cachedClearTimeout === clearTimeout) {
-        //normal enviroments in sane situations
-        return clearTimeout(marker);
-    }
-    // if clearTimeout wasn't available but was latter defined
-    if ((cachedClearTimeout === defaultClearTimeout || !cachedClearTimeout) && clearTimeout) {
-        cachedClearTimeout = clearTimeout;
-        return clearTimeout(marker);
-    }
-    try {
-        // when when somebody has screwed with setTimeout but no I.E. maddness
-        return cachedClearTimeout(marker);
-    } catch (e){
-        try {
-            // When we are in I.E. but the script has been evaled so I.E. doesn't  trust the global object when called normally
-            return cachedClearTimeout.call(null, marker);
-        } catch (e){
-            // same as above but when it's a version of I.E. that must have the global object for 'this', hopfully our context correct otherwise it will throw a global error.
-            // Some versions of I.E. have different rules for clearTimeout vs setTimeout
-            return cachedClearTimeout.call(this, marker);
-        }
-    }
-
-
-
-}
-var queue = [];
-var draining = false;
-var currentQueue;
-var queueIndex = -1;
-
-function cleanUpNextTick() {
-    if (!draining || !currentQueue) {
-        return;
-    }
-    draining = false;
-    if (currentQueue.length) {
-        queue = currentQueue.concat(queue);
-    } else {
-        queueIndex = -1;
-    }
-    if (queue.length) {
-        drainQueue();
-    }
-}
-
-function drainQueue() {
-    if (draining) {
-        return;
-    }
-    var timeout = runTimeout(cleanUpNextTick);
-    draining = true;
-
-    var len = queue.length;
-    while(len) {
-        currentQueue = queue;
-        queue = [];
-        while (++queueIndex < len) {
-            if (currentQueue) {
-                currentQueue[queueIndex].run();
-            }
-        }
-        queueIndex = -1;
-        len = queue.length;
-    }
-    currentQueue = null;
-    draining = false;
-    runClearTimeout(timeout);
-}
-
-process.nextTick = function (fun) {
-    var args = new Array(arguments.length - 1);
-    if (arguments.length > 1) {
-        for (var i = 1; i < arguments.length; i++) {
-            args[i - 1] = arguments[i];
-        }
-    }
-    queue.push(new Item(fun, args));
-    if (queue.length === 1 && !draining) {
-        runTimeout(drainQueue);
-    }
-};
-
-// v8 likes predictible objects
-function Item(fun, array) {
-    this.fun = fun;
-    this.array = array;
-}
-Item.prototype.run = function () {
-    this.fun.apply(null, this.array);
-};
-process.title = 'browser';
-process.browser = true;
-process.env = {};
-process.argv = [];
-process.version = ''; // empty string to avoid regexp issues
-process.versions = {};
-
-function noop() {}
-
-process.on = noop;
-process.addListener = noop;
-process.once = noop;
-process.off = noop;
-process.removeListener = noop;
-process.removeAllListeners = noop;
-process.emit = noop;
-process.prependListener = noop;
-process.prependOnceListener = noop;
-
-process.listeners = function (name) { return [] }
-
-process.binding = function (name) {
-    throw new Error('process.binding is not supported');
-};
-
-process.cwd = function () { return '/' };
-process.chdir = function (dir) {
-    throw new Error('process.chdir is not supported');
-};
-process.umask = function() { return 0; };
-
-
-/***/ }),
-/* 4 */
-/***/ (function(module, exports) {
-
-var g;
-
-// This works in non-strict mode
-g = (function() {
-	return this;
-})();
-
-try {
-	// This works if eval is allowed (see CSP)
-	g = g || Function("return this")() || (1,eval)("this");
-} catch(e) {
-	// This works if the window reference is available
-	if(typeof window === "object")
-		g = window;
-}
-
-// g can still be undefined, but nothing to do about it...
-// We return undefined, instead of nothing here, so it's
-// easier to handle this case. if(!global) { ...}
-
-module.exports = g;
-
-
-/***/ }),
-/* 5 */
-/***/ (function(module, exports) {
-
-// removed by extract-text-webpack-plugin
-
-/***/ })
-/******/ ]);
-=======
-!function(t){var e=window.webpackJsonp;window.webpackJsonp=function(n,o,i){for(var u,s,c=0,a=[];c<n.length;c++)s=n[c],r[s]&&a.push(r[s][0]),r[s]=0;for(u in o)Object.prototype.hasOwnProperty.call(o,u)&&(t[u]=o[u]);for(e&&e(n,o,i);a.length;)a.shift()()};var n={},r={2:0};function o(e){if(n[e])return n[e].exports;var r=n[e]={i:e,l:!1,exports:{}};return t[e].call(r.exports,r,r.exports,o),r.l=!0,r.exports}o.e=function(t){var e=r[t];if(0===e)return new Promise(function(t){t()});if(e)return e[2];var n=new Promise(function(n,o){e=r[t]=[n,o]});e[2]=n;var i=document.getElementsByTagName("head")[0],u=document.createElement("script");u.type="text/javascript",u.charset="utf-8",u.async=!0,u.timeout=12e4,o.nc&&u.setAttribute("nonce",o.nc),u.src=o.p+"dist/js/chunk/"+({}[t]||t)+"."+{0:"51e95503d020dbf6e084",1:"edcc29a626e899445895"}[t]+".js";var s=setTimeout(c,12e4);function c(){u.onerror=u.onload=null,clearTimeout(s);var e=r[t];0!==e&&(e&&e[1](new Error("Loading chunk "+t+" failed.")),r[t]=void 0)}return u.onerror=u.onload=c,i.appendChild(u),n},o.m=t,o.c=n,o.d=function(t,e,n){o.o(t,e)||Object.defineProperty(t,e,{configurable:!1,enumerable:!0,get:n})},o.n=function(t){var e=t&&t.__esModule?function(){return t.default}:function(){return t};return o.d(e,"a",e),e},o.o=function(t,e){return Object.prototype.hasOwnProperty.call(t,e)},o.p="/wp-content/themes/engage/",o.oe=function(t){throw console.error(t),t},o(o.s=0)}([function(t,e,n){n(1),t.exports=n(5)},function(t,e,n){n(2).polyfill();var r=document.getElementById("main-nav"),o=document.getElementById("secondary-nav"),i=document.getElementById("menu-toggle"),u=document.getElementsByClassName("filters");(r||u.length>0)&&n.e(1).then(n.bind(null,6)).then(function(t){if(r&&o&&i&&new t.default(i,[r,o]),u.length>0){var e=void 0,n=void 0,s=void 0,c=!0,a=!1,l=void 0;try{for(var f,h=u[Symbol.iterator]();!(c=(f=h.next()).done);c=!0){e=f.value.getElementsByClassName("filter__item--top-item");var d=!0,v=!1,m=void 0;try{for(var p,y=e[Symbol.iterator]();!(d=(p=y.next()).done);d=!0){var g=p.value;n=g.getElementsByClassName("filter__link--parent")[0],s=g.getElementsByClassName("filter__sublist")[0],new t.default(n,[s])}}catch(t){v=!0,m=t}finally{try{!d&&y.return&&y.return()}finally{if(v)throw m}}}}catch(t){a=!0,l=t}finally{try{!c&&h.return&&h.return()}finally{if(a)throw l}}}}),document.getElementById("orbit-balls")&&n.e(0).then(n.bind(null,7)).then(function(t){new t.default}),document.getElementById("copy-embed-code")&&(document.getElementById("copy-embed-code").onclick=function(t){var e=t.target;e.classList.add("active"),setTimeout(function(){e.classList.remove("active")},1e3),document.getElementById("embed-code").select(),document.execCommand("copy"),window.getSelection().removeAllRanges()});for(var s=document.querySelectorAll(".menu__sublist"),c=getComputedStyle(document.querySelector(".header")).backgroundColor,a=0;a<s.length;a++)s[a].style.backgroundColor=c;"true"!==sessionStorage.getItem("announcementBannerClosed")&&$(".main-body-wrapper").prepend('<div class="announcement-banner"><div class="container"><p style="margin-bottom: 0;">The Engaging Quiz tool will be down temporarily for maintenance from 1-2 pm CST. During this time embedded quizzes may not log user interaction.</p><button class="announcement__close"><span class="screen-reader-text">Close Banner</span></button></div></div>'),$(document).on("click",".announcement__close",function(){$(".announcement-banner").remove()})},function(t,e,n){(function(e,n){var r;r=function(){"use strict";function t(t){return"function"==typeof t}var r=Array.isArray?Array.isArray:function(t){return"[object Array]"===Object.prototype.toString.call(t)},o=0,i=void 0,u=void 0,s=function(t,e){v[o]=t,v[o+1]=e,2===(o+=2)&&(u?u(m):w())};var c="undefined"!=typeof window?window:void 0,a=c||{},l=a.MutationObserver||a.WebKitMutationObserver,f="undefined"==typeof self&&void 0!==e&&"[object process]"==={}.toString.call(e),h="undefined"!=typeof Uint8ClampedArray&&"undefined"!=typeof importScripts&&"undefined"!=typeof MessageChannel;function d(){var t=setTimeout;return function(){return t(m,1)}}var v=new Array(1e3);function m(){for(var t=0;t<o;t+=2){(0,v[t])(v[t+1]),v[t]=void 0,v[t+1]=void 0}o=0}var p,y,g,_,w=void 0;function b(t,e){var n=this,r=new this.constructor(A);void 0===r[E]&&z(r);var o=n._state;if(o){var i=arguments[o-1];s(function(){return q(o,r,i,n._result)})}else M(n,r,t,e);return r}function T(t){if(t&&"object"==typeof t&&t.constructor===this)return t;var e=new this(A);return O(e,t),e}f?w=function(){return e.nextTick(m)}:l?(y=0,g=new l(m),_=document.createTextNode(""),g.observe(_,{characterData:!0}),w=function(){_.data=y=++y%2}):h?((p=new MessageChannel).port1.onmessage=m,w=function(){return p.port2.postMessage(0)}):w=void 0===c?function(){try{var t=Function("return this")().require("vertx");return void 0!==(i=t.runOnLoop||t.runOnContext)?function(){i(m)}:d()}catch(t){return d()}}():d();var E=Math.random().toString(36).substring(2);function A(){}var x=void 0,C=1,S=2,j={error:null};function B(t){try{return t.then}catch(t){return j.error=t,j}}function k(e,n,r){n.constructor===e.constructor&&r===b&&n.constructor.resolve===T?function(t,e){e._state===C?L(t,e._result):e._state===S?I(t,e._result):M(e,void 0,function(e){return O(t,e)},function(e){return I(t,e)})}(e,n):r===j?(I(e,j.error),j.error=null):void 0===r?L(e,n):t(r)?function(t,e,n){s(function(t){var r=!1,o=function(t,e,n,r){try{t.call(e,n,r)}catch(t){return t}}(n,e,function(n){r||(r=!0,e!==n?O(t,n):L(t,n))},function(e){r||(r=!0,I(t,e))},t._label);!r&&o&&(r=!0,I(t,o))},t)}(e,n,r):L(e,n)}function O(t,e){var n,r;t===e?I(t,new TypeError("You cannot resolve a promise with itself")):(r=typeof(n=e),null===n||"object"!==r&&"function"!==r?L(t,e):k(t,e,B(e)))}function P(t){t._onerror&&t._onerror(t._result),N(t)}function L(t,e){t._state===x&&(t._result=e,t._state=C,0!==t._subscribers.length&&s(N,t))}function I(t,e){t._state===x&&(t._state=S,t._result=e,s(P,t))}function M(t,e,n,r){var o=t._subscribers,i=o.length;t._onerror=null,o[i]=e,o[i+C]=n,o[i+S]=r,0===i&&t._state&&s(N,t)}function N(t){var e=t._subscribers,n=t._state;if(0!==e.length){for(var r=void 0,o=void 0,i=t._result,u=0;u<e.length;u+=3)r=e[u],o=e[u+n],r?q(n,r,o,i):o(i);t._subscribers.length=0}}function q(e,n,r,o){var i=t(r),u=void 0,s=void 0,c=void 0,a=void 0;if(i){if((u=function(t,e){try{return t(e)}catch(t){return j.error=t,j}}(r,o))===j?(a=!0,s=u.error,u.error=null):c=!0,n===u)return void I(n,new TypeError("A promises callback cannot return that same promise."))}else u=o,c=!0;n._state!==x||(i&&c?O(n,u):a?I(n,s):e===C?L(n,u):e===S&&I(n,u))}var F=0;function z(t){t[E]=F++,t._state=void 0,t._result=void 0,t._subscribers=[]}var Y=function(){function t(t,e){this._instanceConstructor=t,this.promise=new t(A),this.promise[E]||z(this.promise),r(e)?(this.length=e.length,this._remaining=e.length,this._result=new Array(this.length),0===this.length?L(this.promise,this._result):(this.length=this.length||0,this._enumerate(e),0===this._remaining&&L(this.promise,this._result))):I(this.promise,new Error("Array Methods must be provided an Array"))}return t.prototype._enumerate=function(t){for(var e=0;this._state===x&&e<t.length;e++)this._eachEntry(t[e],e)},t.prototype._eachEntry=function(t,e){var n=this._instanceConstructor,r=n.resolve;if(r===T){var o=B(t);if(o===b&&t._state!==x)this._settledAt(t._state,e,t._result);else if("function"!=typeof o)this._remaining--,this._result[e]=t;else if(n===$){var i=new n(A);k(i,t,o),this._willSettleAt(i,e)}else this._willSettleAt(new n(function(e){return e(t)}),e)}else this._willSettleAt(r(t),e)},t.prototype._settledAt=function(t,e,n){var r=this.promise;r._state===x&&(this._remaining--,t===S?I(r,n):this._result[e]=n),0===this._remaining&&L(r,this._result)},t.prototype._willSettleAt=function(t,e){var n=this;M(t,void 0,function(t){return n._settledAt(C,e,t)},function(t){return n._settledAt(S,e,t)})},t}();var $=function(){function t(e){this[E]=F++,this._result=this._state=void 0,this._subscribers=[],A!==e&&("function"!=typeof e&&function(){throw new TypeError("You must pass a resolver function as the first argument to the promise constructor")}(),this instanceof t?function(t,e){try{e(function(e){O(t,e)},function(e){I(t,e)})}catch(e){I(t,e)}}(this,e):function(){throw new TypeError("Failed to construct 'Promise': Please use the 'new' operator, this object constructor cannot be called as a function.")}())}return t.prototype.catch=function(t){return this.then(null,t)},t.prototype.finally=function(t){var e=this.constructor;return this.then(function(n){return e.resolve(t()).then(function(){return n})},function(n){return e.resolve(t()).then(function(){throw n})})},t}();return $.prototype.then=b,$.all=function(t){return new Y(this,t).promise},$.race=function(t){var e=this;return r(t)?new e(function(n,r){for(var o=t.length,i=0;i<o;i++)e.resolve(t[i]).then(n,r)}):new e(function(t,e){return e(new TypeError("You must pass an array to race."))})},$.resolve=T,$.reject=function(t){var e=new this(A);return I(e,t),e},$._setScheduler=function(t){u=t},$._setAsap=function(t){s=t},$._asap=s,$.polyfill=function(){var t=void 0;if(void 0!==n)t=n;else if("undefined"!=typeof self)t=self;else try{t=Function("return this")()}catch(t){throw new Error("polyfill failed because global object is unavailable in this environment")}var e=t.Promise;if(e){var r=null;try{r=Object.prototype.toString.call(e.resolve())}catch(t){}if("[object Promise]"===r&&!e.cast)return}t.Promise=$},$.Promise=$,$},t.exports=r()}).call(e,n(3),n(4))},function(t,e){var n,r,o=t.exports={};function i(){throw new Error("setTimeout has not been defined")}function u(){throw new Error("clearTimeout has not been defined")}function s(t){if(n===setTimeout)return setTimeout(t,0);if((n===i||!n)&&setTimeout)return n=setTimeout,setTimeout(t,0);try{return n(t,0)}catch(e){try{return n.call(null,t,0)}catch(e){return n.call(this,t,0)}}}!function(){try{n="function"==typeof setTimeout?setTimeout:i}catch(t){n=i}try{r="function"==typeof clearTimeout?clearTimeout:u}catch(t){r=u}}();var c,a=[],l=!1,f=-1;function h(){l&&c&&(l=!1,c.length?a=c.concat(a):f=-1,a.length&&d())}function d(){if(!l){var t=s(h);l=!0;for(var e=a.length;e;){for(c=a,a=[];++f<e;)c&&c[f].run();f=-1,e=a.length}c=null,l=!1,function(t){if(r===clearTimeout)return clearTimeout(t);if((r===u||!r)&&clearTimeout)return r=clearTimeout,clearTimeout(t);try{r(t)}catch(e){try{return r.call(null,t)}catch(e){return r.call(this,t)}}}(t)}}function v(t,e){this.fun=t,this.array=e}function m(){}o.nextTick=function(t){var e=new Array(arguments.length-1);if(arguments.length>1)for(var n=1;n<arguments.length;n++)e[n-1]=arguments[n];a.push(new v(t,e)),1!==a.length||l||s(d)},v.prototype.run=function(){this.fun.apply(null,this.array)},o.title="browser",o.browser=!0,o.env={},o.argv=[],o.version="",o.versions={},o.on=m,o.addListener=m,o.once=m,o.off=m,o.removeListener=m,o.removeAllListeners=m,o.emit=m,o.prependListener=m,o.prependOnceListener=m,o.listeners=function(t){return[]},o.binding=function(t){throw new Error("process.binding is not supported")},o.cwd=function(){return"/"},o.chdir=function(t){throw new Error("process.chdir is not supported")},o.umask=function(){return 0}},function(t,e){var n;n=function(){return this}();try{n=n||Function("return this")()||(0,eval)("this")}catch(t){"object"==typeof window&&(n=window)}t.exports=n},function(t,e){}]);
->>>>>>> 8328011e
+        n = n || Function("return this")() || (0, eval)("this")
+    } catch (t) {
+        "object" == typeof window && (n = window)
+    }
+    t.exports = n
+}, function(t, e) {}]);