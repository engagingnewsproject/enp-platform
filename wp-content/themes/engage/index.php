--- conflicted
+++ resolved
@@ -13,12 +13,7 @@
  * @since   Timber 0.1
  */
 $context = Timber::get_context();
-<<<<<<< HEAD
-$context['posts'] = new Timber\PostQuery();
-$context['posts']['pagination'] = $context['posts']->pagination();
-=======
 $context['posts'] = new Engage\Models\Archive();
->>>>>>> e670ecd4
 
 $templates = array( 'index.twig' );
 if ( is_home() ) {
