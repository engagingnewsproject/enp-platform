{% extends "base.twig" %}

{% block content %}
<div class="post__wrapper wrapper--pad">
		<div class="article__wrapper container container--lg">
			<article class="article container container--lg post-type--{{post.post_type}}" id="post--{{post.ID}}">
				<header class="article__header">
					<h1 class="article__title">{{post.title}}</h1>
				</header>
				<aside class="newsletter-about">
						{{ newsletter }}
				</aside>
				<div class="article__content">
					{{post.content}}
				</div>
				<div class="home-funders home-section">
					<div class="container container--xl wrapper--pad">
						{% include 'partial/funders.twig' with { funders: about.funders } %}
					</div>
				</div>
			</article>
		</div>
<<<<<<< HEAD
		<div class="newsletter__wrapper">
		  <div class="newsletter-page">
		      {{ newsletter }}
		  </div>
		</div>
		<div class="home-funders home-section">
			<div class="container container--xl wrapper--pad">
				{% include 'partial/funders.twig' with { funders: about } %}
			</div>
		</div>
	</article>
=======
</div>
>>>>>>> f944f951
{% endblock %}<|MERGE_RESOLUTION|>--- conflicted
+++ resolved
@@ -15,24 +15,10 @@
 				</div>
 				<div class="home-funders home-section">
 					<div class="container container--xl wrapper--pad">
-						{% include 'partial/funders.twig' with { funders: about.funders } %}
+						{% include 'partial/funders.twig' with { funders: about } %}
 					</div>
 				</div>
 			</article>
 		</div>
-<<<<<<< HEAD
-		<div class="newsletter__wrapper">
-		  <div class="newsletter-page">
-		      {{ newsletter }}
-		  </div>
-		</div>
-		<div class="home-funders home-section">
-			<div class="container container--xl wrapper--pad">
-				{% include 'partial/funders.twig' with { funders: about } %}
-			</div>
-		</div>
-	</article>
-=======
 </div>
->>>>>>> f944f951
 {% endblock %}