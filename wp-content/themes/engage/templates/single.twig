--- conflicted
+++ resolved
@@ -3,29 +3,21 @@
 {% block content %}
     <div class="post__wrapper wrapper--pad">
         <div class="article__wrapper container container--lg">
-            {% if post.post_type == "team" or post.post_type == "board" %}
-                <article class="article post-type-{{ post.post_type }}" id="post-{{ post.ID }}">
-            {% else %}
-                <article class="article post-type-{{ post.post_type }} {{ post.thumbnail.src ? 'article--has-featured-img'}}" id="post-{{ post.ID }}">
-            {% endif %}
+            {% set showFeaturedImage = post.thumbnail.src and post.post_type != 'team' and post.post_type != 'board' %}
+            <article class="article post-type-{{ post.post_type }} {{ showFeaturedImage ? 'article--has-featured-img' }}" id="post-{{ post.ID }}">
                 <p class="article__post-type article__post-type--{{ post.post_type }}">{{ post.type.labels.singular_name }}</p>
                 <h1 class="article__title article__title--{{ post.post_type }}">{{ post.title }}</h1>
 
                 {% include "partial/article-meta.twig" %}
 
-<<<<<<< HEAD
-                <!-- {# if post.thumbnail.src %} <figure class="article__featured-img article__featured-img--{{ post.post_type }}"> <img class="featured-img__img" src="{{ post.thumbnail.src('featured-image') }}" {{ post.thumbnail.alt ? "alt='#{ post.thumbnail.alt}'"
-                }} /> {% if post.thumbnail.caption %} <figcaption>{{ post.thumbnail.caption }}</figcaption> {% endif %} </figure> {% endif #} -->
-=======
-                {% if post.thumbnail.src %}
-                <figure class="article__featured-img article__featured-img--{{ post.post_type }}"> 
-                    <img class="featured-img__img" src="{{ post.thumbnail.src('featured-image') }}" {{ post.thumbnail.alt ? "alt='#{ post.thumbnail.alt}'" }} /> 
+                {% if showFeaturedImage %}
+                <figure class="article__featured-img article__featured-img--{{ post.post_type }}">
+                    <img class="featured-img__img" src="{{ post.thumbnail.src('featured-image') }}" {{ post.thumbnail.alt ? "alt='#{ post.thumbnail.alt}'" }} />
                     {% if post.thumbnail.caption %}
-                    <figcaption>{{ post.thumbnail.caption }}</figcaption> 
+                    <figcaption>{{ post.thumbnail.caption }}</figcaption>
                     {% endif %}
                 </figure>
                 {% endif %}
->>>>>>> bb54d9a5
 
                 <div class="article__content article__content--{{ post.post_type }}">
                     {% if post.post_type == "team" %}
