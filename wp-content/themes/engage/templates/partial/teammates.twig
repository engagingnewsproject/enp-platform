{% set vertical = False %}
<section class="mates grid grid--col-12 grid--gap-20">
    {% for mate in mates %}
        {# PIs have their first vertical value as 'Center Leadership' and appear first, but this
                                                                                                                                                                                                                           prevents the past Media Ethics Interns section from showing #}
        {% if vertical == False and 'Director' not in mate.getDesignation %}
            {# this only fetches the first vertical value of the first non-PI element in the mates #}
            {% set vertical = mate.getVertical %}
        {% endif %}
        {% set semester_value = (mate.getTermSemester)[0] %}
        {% if semester_value == "" %}
            {% include "partial/teammate.twig" with { 'mate' : mate } %}
        {% endif %}
    {% endfor %}
</section>

{# the code below only displays when the vertical value fetched is Media Ethics as it is the only vertical requiring the display of past interns now #}
{% if vertical == "Media Ethics" %}
<<<<<<< HEAD
<h2 class="past-interns__main-title" id="past_research_scholars">Past Research Scholars</h2>
    <section class="past-interns-spacing">
        <div class="past-interns-title past-interns-title__2019-2020" data-toggle-arrow="&#9658;" aria-expanded="false">
            Research Scholars 2020-2021
        </div>
        <section class="mates grid grid--gap-20 past-interns-list past-interns-list__2019-2020" aria-hidden="true">
            {% for mate in mates %}
                {% set semester_value = (mate.getTermSemester)[0] %}
                {% if semester_value.name == "2020-2021" %}
                    {% include "partial/teammate.twig" with { 'mate' : mate } %}
                {% endif %}
            {% endfor %}
        </section>
    </section>
    <section>
        <div class="past-interns-title past-interns-title__2019-2020" data-toggle-arrow="&#9658;" aria-expanded="false">
            Research Scholars 2019-2020
        </div>
        <section class="mates grid grid--gap-20 past-interns-list past-interns-list__2019-2020" aria-hidden="true">
            {% for mate in mates %}
                {% set semester_value = (mate.getTermSemester)[0] %}
                {% if semester_value.name == "2019-2020" %}
                    {% include "partial/teammate.twig" with { 'mate' : mate } %}
                {% endif %}
            {% endfor %}
        </section>
    </section>
    <section>
        <div class="past-interns-title past-interns-title__2018-2019" data-toggle-arrow="&#9658;" aria-expanded="false">
            Research Scholars 2018-2019
        </div>
        <section class="mates grid grid--gap-20 past-interns-list past-interns-list__2018-2019" aria-hidden="true">
            {% for mate in mates %}
                {% set semester_value = (mate.getTermSemester)[0] %}
                {% if semester_value.name == "2018-2019" %}
                    {% include "partial/teammate.twig" with { 'mate' : mate } %}
                {% endif %}
            {% endfor %}
        </section>
    </section>
    <section>
        <div class="past-interns-title past-interns-title__spring-2018" data-toggle-arrow="&#9658;" aria-expanded="false">
            Research Scholars Spring 2018
        </div>
        <section class="mates grid grid--gap-20 past-interns-list past-interns-list__spring-2018" aria-hidden="true">
            {% for mate in mates %}
                {% set semester_value = (mate.getTermSemester)[0] %}
                {% if semester_value.name == "Spring 2018" %}
                    {% include "partial/teammate.twig" with { 'mate' : mate } %}
                {% endif %}
            {% endfor %}
        </section>
    </section>
=======
	<section class="past-interns-spacing">
		<div class="past-interns-title past-interns-title__2019-2020" data-toggle-arrow="&#9658;" aria-expanded="false">
			Research Scholars 2021-2022
		</div>
		<section class="mates grid grid--gap-20 past-interns-list past-interns-list__2019-2020" aria-hidden="true">
			{% for mate in mates %}
				{% set semester_value = (mate.getTermSemester)[0] %}
				{% if semester_value.name == "2021-2022" %}
					{% include "partial/teammate.twig" with { 'mate' : mate } %}
				{% endif %}
			{% endfor %}
		</section>
	</section>
	<section>
		<div class="past-interns-title past-interns-title__2019-2020" data-toggle-arrow="&#9658;" aria-expanded="false">
			Research Scholars 2020-2021
		</div>
		<section class="mates grid grid--gap-20 past-interns-list past-interns-list__2019-2020" aria-hidden="true">
			{% for mate in mates %}
				{% set semester_value = (mate.getTermSemester)[0] %}
				{% if semester_value.name == "2020-2021" %}
					{% include "partial/teammate.twig" with { 'mate' : mate } %}
				{% endif %}
			{% endfor %}
		</section>
	</section>
	<section>
		<div class="past-interns-title past-interns-title__2019-2020" data-toggle-arrow="&#9658;" aria-expanded="false">
			Research Scholars 2019-2020
		</div>
		<section class="mates grid grid--gap-20 past-interns-list past-interns-list__2019-2020" aria-hidden="true">
			{% for mate in mates %}
				{% set semester_value = (mate.getTermSemester)[0] %}
				{% if semester_value.name == "2019-2020" %}
					{% include "partial/teammate.twig" with { 'mate' : mate } %}
				{% endif %}
			{% endfor %}
		</section>
	</section>
	<section>
		<div class="past-interns-title past-interns-title__2018-2019" data-toggle-arrow="&#9658;" aria-expanded="false">
			Research Scholars 2018-2019
		</div>
		<section class="mates grid grid--gap-20 past-interns-list past-interns-list__2018-2019" aria-hidden="true">
			{% for mate in mates %}
				{% set semester_value = (mate.getTermSemester)[0] %}
				{% if semester_value.name == "2018-2019" %}
					{% include "partial/teammate.twig" with { 'mate' : mate } %}
				{% endif %}
			{% endfor %}
		</section>
	</section>
	<section>
		<div class="past-interns-title past-interns-title__spring-2018" data-toggle-arrow="&#9658;" aria-expanded="false">
			Research Scholars Spring 2018
		</div>
		<section class="mates grid grid--gap-20 past-interns-list past-interns-list__spring-2018" aria-hidden="true">
			{% for mate in mates %}
				{% set semester_value = (mate.getTermSemester)[0] %}
				{% if semester_value.name == "Spring 2018" %}
					{% include "partial/teammate.twig" with { 'mate' : mate } %}
				{% endif %}
			{% endfor %}
		</section>
	</section>
>>>>>>> 22b7916b
{% elseif vertical == "Propaganda" or vertical == "Journalism" %}
    {# first check if there are any members marked as alumni #}
    {% set semester_alumni = false %}
    {# set your variable outside of the for loop so you can use it after the check #}
    {% for mate in mates %}
        {% set semester_value = (mate.getTermSemester)[0] %}
        {# get the term semester  #}
        {% if semester_value.name == "Alumni" %}
            {# if we have alumni set the semester_alumni variable to true #}
            {% set semester_alumni = true %}
        {% endif %}
    {% endfor %}
    {# END first check if there are any members marked as alumni #}
    {# if we have alumni print out the html #}
    {% if semester_alumni == true %}
        <section>
            <div class="past-interns-title past-interns-title__alumni" data-toggle-arrow="&#9658;" aria-expanded="false">
                <span>Alumni</span>
            </div>
            <section class="mates grid grid--gap-20 past-interns-list past-interns-list__alumni" aria-hidden="true">
                {% for mate in mates %}
                    {% set semester_value = (mate.getTermSemester)[0] %}
                    {% set vertical_value = mate.vertical.slug %}
                    {# if member is alumni and in the journalisim vertical print only their name #}
                    {% if semester_value.name == "Alumni" and vertical_value == "journalism" %}
                        {{ mate.name }}<br>
                        {# otherwise if the member is alumni include all card info #}
                    {% elseif semester_value.name == "Alumni" %}
                        {% include "partial/teammate.twig" with { 'mate' : mate } %}
                    {% endif %}
                {% endfor %}
            </section>
        </section>
    {% endif %}

{% endif %}<|MERGE_RESOLUTION|>--- conflicted
+++ resolved
@@ -16,61 +16,6 @@
 
 {# the code below only displays when the vertical value fetched is Media Ethics as it is the only vertical requiring the display of past interns now #}
 {% if vertical == "Media Ethics" %}
-<<<<<<< HEAD
-<h2 class="past-interns__main-title" id="past_research_scholars">Past Research Scholars</h2>
-    <section class="past-interns-spacing">
-        <div class="past-interns-title past-interns-title__2019-2020" data-toggle-arrow="&#9658;" aria-expanded="false">
-            Research Scholars 2020-2021
-        </div>
-        <section class="mates grid grid--gap-20 past-interns-list past-interns-list__2019-2020" aria-hidden="true">
-            {% for mate in mates %}
-                {% set semester_value = (mate.getTermSemester)[0] %}
-                {% if semester_value.name == "2020-2021" %}
-                    {% include "partial/teammate.twig" with { 'mate' : mate } %}
-                {% endif %}
-            {% endfor %}
-        </section>
-    </section>
-    <section>
-        <div class="past-interns-title past-interns-title__2019-2020" data-toggle-arrow="&#9658;" aria-expanded="false">
-            Research Scholars 2019-2020
-        </div>
-        <section class="mates grid grid--gap-20 past-interns-list past-interns-list__2019-2020" aria-hidden="true">
-            {% for mate in mates %}
-                {% set semester_value = (mate.getTermSemester)[0] %}
-                {% if semester_value.name == "2019-2020" %}
-                    {% include "partial/teammate.twig" with { 'mate' : mate } %}
-                {% endif %}
-            {% endfor %}
-        </section>
-    </section>
-    <section>
-        <div class="past-interns-title past-interns-title__2018-2019" data-toggle-arrow="&#9658;" aria-expanded="false">
-            Research Scholars 2018-2019
-        </div>
-        <section class="mates grid grid--gap-20 past-interns-list past-interns-list__2018-2019" aria-hidden="true">
-            {% for mate in mates %}
-                {% set semester_value = (mate.getTermSemester)[0] %}
-                {% if semester_value.name == "2018-2019" %}
-                    {% include "partial/teammate.twig" with { 'mate' : mate } %}
-                {% endif %}
-            {% endfor %}
-        </section>
-    </section>
-    <section>
-        <div class="past-interns-title past-interns-title__spring-2018" data-toggle-arrow="&#9658;" aria-expanded="false">
-            Research Scholars Spring 2018
-        </div>
-        <section class="mates grid grid--gap-20 past-interns-list past-interns-list__spring-2018" aria-hidden="true">
-            {% for mate in mates %}
-                {% set semester_value = (mate.getTermSemester)[0] %}
-                {% if semester_value.name == "Spring 2018" %}
-                    {% include "partial/teammate.twig" with { 'mate' : mate } %}
-                {% endif %}
-            {% endfor %}
-        </section>
-    </section>
-=======
 	<section class="past-interns-spacing">
 		<div class="past-interns-title past-interns-title__2019-2020" data-toggle-arrow="&#9658;" aria-expanded="false">
 			Research Scholars 2021-2022
@@ -136,7 +81,6 @@
 			{% endfor %}
 		</section>
 	</section>
->>>>>>> 22b7916b
 {% elseif vertical == "Propaganda" or vertical == "Journalism" %}
     {# first check if there are any members marked as alumni #}
     {% set semester_alumni = false %}
