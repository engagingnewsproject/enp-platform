--- conflicted
+++ resolved
@@ -28,7 +28,7 @@
       });
 
     });
-    
+
   </script>
   <script>
     	 $(document).ready(function() {
@@ -36,24 +36,20 @@
                 loop:true,
                 item: 1,
                 controls: true,
-<<<<<<< HEAD
-                enableDrag: false
-=======
                 enableDrag: false,
                 prevHtml: '<i class="fas fa-chevron-left"></i>',
                 nextHtml: ' <i class="fas fa-chevron-right"></i>',
->>>>>>> 209dfd99
                 })
 		});
     </script>
-  
+
 
   <section class="container container--xl wrapper--pad research-container">
     {% include 'partial/hero.twig' with {
        posts : home.recent
     } %}
   </section>
-  
+
   <!-- THIS IS THE HOMEPAGE TEST -->
   <section class="home-research home-section">
     <div class="container container--xl wrapper--pad research-container above-dots">
@@ -75,7 +71,7 @@
             <h2>Quiz Creator</h2>
             <p>Our research shows that quizzes help your users spend more time on your site, learn more, and enjoy your site more. Using the Engaging Quiz Creator, you can easily create quizzes that you can embed on your website, and even allow your users to
               create quizzes for sharing/embedding too.</p>
-            
+
             <div class="see-all-posts see-all-posts--quiz text-left">
               <a class="btn btn--ghost btn--see-all" href="{{ site.url }}/quiz-creator/">Make Your Own Quiz</a>
             </div>
@@ -130,5 +126,4 @@
 
   </div>
 </section>
-{% endblock %}
-
+{% endblock %}