require('es6-promise').polyfill();
import debounce from 'lodash.debounce';

var mainNav = document.getElementById('main-nav')
var secondaryNav = document.getElementById('secondary-nav')
var menuToggle = document.getElementById('menu-toggle')

var filters = document.getElementsByClassName('filters')

var collapsibles = []

if (mainNav) {
	collapsibles.push({
		id: 'menu',
		breakpoint: {min: 0, max: 800},
		button: menuToggle,
		els: [mainNav, secondaryNav],
		collapsible: null
	})
}

// Just need to set up collapsibles for filters then this should work
if (filters.length > 0) {
	let filterItems,
			filterParent,
			filterSublist;

	for(let filter of filters) {

		filterItems = filter.getElementsByClassName('filter__item--top-item')
		for(let filterItem of filterItems) {
			// the .filter__link--parent
			filterParent = filterItem.getElementsByClassName('filter__link--parent')[0]
			filterSublist = filterItem.getElementsByClassName('filter__sublist')[0]
			collapsibles.push({
				id: 'filter',
				breakpoint: {min: 0, max: 800},
				button: filterParent,
				els: [filterSublist],
				collapsible: null
			})
		}
	}
}

function addOrDestroyMenu() {
	const w = window.innerWidth
	for(let item in collapsibles) {
		if (collapsibles[item].breakpoint.min < w && w < collapsibles[item].breakpoint.max && collapsibles[item].collapsible === null) {
			import("./collapse").then(Collapse => {
				collapsibles[item].collapsible = new Collapse.default(collapsibles[item].button, collapsibles[item].els)
			})
		}
		else if ((collapsibles[item].breakpoint.min > w || w > collapsibles[item].breakpoint.max) && collapsibles[item].collapsible !== null) {
			import("./collapse").then(Collapse => {
				collapsibles[item].collapsible.destroy()
				collapsibles[item].collapsible = null
			})
		}
	}
}

// set-up our collapsing things, like the main menus
addOrDestroyMenu()

window.addEventListener('resize', debounce(function() {
	addOrDestroyMenu()
}, 250));

if(document.getElementById('orbit-balls')) {
	import("./orbit").then(Orbit => {
		new Orbit.default()
	})
}

/*
	Code for making the timeline events appear/disappear on scroll on the quiz creator landing page
	Currrently commented out because it's pretty inefficient and don't want to include it in this release.
	If I find a better way to implement it

	window.onscroll = function() {updateScroll()};

	function updateScroll() {
		var startAnchor = (document.getElementById("startAnchor").getBoundingClientRect().top + windowHeight); // Height in px of start of scroll
		var windowHeight = window.scrollY;
		var curHeight = $(document).scrollTop() + (windowHeight / 2);
		var scrolled = 0;

		// Set vars to 1 if we've scrolled past, 0 otherwise
		var stepOneAnchor = curHeight > (document.getElementById("stepOneAnchor").getBoundingClientRect().top + windowHeight) ? 1 : 0;
		var stepTwoAnchor = curHeight > (document.getElementById("stepTwoAnchor").getBoundingClientRect().top + windowHeight) ? 1 : 0;
		var stepThreeAnchor = curHeight > (document.getElementById("stepThreeAnchor").getBoundingClientRect().top + windowHeight) ? 1 : 0;

		// Update the opactity of the images
		$("#stepOneAnchor").css("opacity", stepOneAnchor);
		$("#stepTwoAnchor").css("opacity", stepTwoAnchor);
		$("#stepThreeAnchor").css("opacity", stepThreeAnchor);

		if (curHeight > startAnchor){ // Only change the height if we've scrolled past anchr
			scrolled = curHeight - startAnchor;
		}

		document.getElementById("myBar").style.height = scrolled + "px"; // Change the height of progress bar
	}
*/

// Adds functionality to automatically copy embed code to keyboard on button click
if(document.getElementById("copy-embed-code")){
	document.getElementById("copy-embed-code").onclick = function(e){
		// Get reference to the button we just clicked and then give it the 'active' class to show the 'COPIED!' text
		let button = e.target;
		button.classList.add("active");
		// After 1 second, we take away the active class to hide the text
		setTimeout(() => {button.classList.remove("active");}, 1000);
		// Call the function that actually copies the text to the keyboard
		copyEmbedCode()
	};
}

function copyEmbedCode(){
	// Get a reference to the textarea element that has the embed code in it
	let codeText = document.getElementById("embed-code");
	// Manually select the code and copy it to keyboard
	codeText.select();
	document.execCommand("copy");
	// Clear our selection after we copy it
	window.getSelection().removeAllRanges();
}

// This loop dynamically sets the background color of the dropdowns, since it varies page by page
let dropdowns = document.querySelectorAll(".menu__sublist");
let backgroundColor = getComputedStyle(document.querySelector(".header")).backgroundColor;
for(let i = 0; i < dropdowns.length; i++){
	dropdowns[i].style.backgroundColor = backgroundColor;
}

// TEMPORARY CLOSE FOR BANNER
// let announcementBannerClosed = sessionStorage.getItem('announcementBannerClosed');
// if(announcementBannerClosed !== 'true') {
// 		$('.main-body-wrapper').prepend('<div class="announcement-banner"><div class="container"><p style="margin-bottom: 0;">The Engaging Quiz tool will be down temporarily for maintenance from 2-4 pm CST. During this time embedded quizzes may not log user interaction.</p><button class="announcement__close"><span class="screen-reader-text">Close Banner</span></button></div></div>');
// }
//
// $(document).on('click', '.announcement__close', function() {
// 		// set session storage that they've closed it
// 		sessionStorage.setItem('announcementBannerClosed', 'true');
// 		$('.announcement-banner').remove();
// });


// This handleclick deals with the execution of show and hide the past interns of a semester
function toggleSemester(arg) {
	const class_name_1 = "past-interns-title__" + arg;
	const class_name_2 = "past-interns-list__" + arg;

	const title = document.getElementsByClassName(class_name_1);
	const content = document.getElementsByClassName(class_name_2);

	var x = title[0].getAttribute("aria-expanded");
	var y = content[0].getAttribute("aria-hidden");

	if (x == "true") { 
		x = "false"; 
		y = "true";
		content[0].style.visibility = "hidden";
		content[0].style.marginTop = '0px';
		content[0].style.marginBottom = '0px';
		content[0].style.maxHeight = 0;
		content[0].style.overflow = "hidden";
	} 
	else { 
		x = "true";
		y = "false";
		content[0].style.visibility = "visible";
		content[0].style.marginTop = '20px';
		content[0].style.marginBottom = '20px';
		content[0].style.maxHeight = 100 + '%';
		content[0].style.overflow = "auto";
	}

	title[0].setAttribute("aria-expanded", x);
	content[0].setAttribute("aria-hidden", y);
}

// this change the direction of the arrow of a semester of past interns
function changeArrowDirection(arg) {
	const class_name = "past-interns-title__" + arg;
	const title = document.getElementsByClassName(class_name);
	var x = title[0].getAttribute("aria-expanded");
	if (x == "true") {
		title[0].setAttribute('data-toggle-arrow', '\u25bc');
	} 
	else { 
		title[0].setAttribute('data-toggle-arrow', '\u25ba');
	}
}

// these values are to be manaully added or deleted to ensure the semester selected are on file
var semesters = ["spring-2019", "fall-2018", "spring-2018"]

// In this forEach(), every iteration deals with one semester of past MEI interns
semesters.forEach(
	function(semester) {
		const class_name = "past-interns-title__" + semester;
		const title_element = document.getElementsByClassName(class_name);
		title_element[0].addEventListener('click', function() {
											toggleSemester(semester);
											changeArrowDirection(semester);
										}, false);
	}
<<<<<<< HEAD
);
=======
);

>>>>>>> 2a3b2427
<|MERGE_RESOLUTION|>--- conflicted
+++ resolved
@@ -207,9 +207,5 @@
 											changeArrowDirection(semester);
 										}, false);
 	}
-<<<<<<< HEAD
 );
-=======
-);
-
->>>>>>> 2a3b2427
+
