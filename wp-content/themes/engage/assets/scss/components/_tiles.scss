--- conflicted
+++ resolved
@@ -215,11 +215,7 @@
 	.tile__excerpt,
 	.tile__date,
 	.tile__label {
-<<<<<<< HEAD
-		grid-column: 2/span10; 
-=======
 		grid-column: 2/span10;
->>>>>>> 8afcb5fe
 	}
 	.tile--has-img {
 		padding-right: 0;
