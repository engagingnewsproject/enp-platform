<<<<<<< HEAD
.nf-before-form-content {
  .nf-form-fields-required {
    position: absolute;
    display: none;
  }
}

.nf-form-content {
  padding: 0;

  .nf-field-label {
    label {
      font-size: 12px;
      color: $black-grey;
      font-weight: 100;
=======
// see ninja forms styling docs:
// https://ninjaforms.com/docs/styling-your-forms/
// remove opinionated styles: got to Ninja Forms > Settings > Advanced Settings
// and select the appropriate option under the “Opinionated Styles” setting

// ninja forms defaults
.nf-form-cont {
	.nf-field-container {
		margin-bottom: 20px;
    }
    
	::placeholder {
		color: #adadad;
	}

	select {
		border-radius: 0;
		width: 100%;
		height: 30px;
	}

	input[type="button"] {
		width: 100%;
		border: none;
    }
    
	textarea {
		width: 100%;
		padding: 10px;
		height: 200px;
>>>>>>> 08097a2f
    }
    
	.nf-field-label {
		label {
			font-weight: 100;
			color: inherit;
		}
    }
    
	// errors
	.nf-error .ninja-forms-field {
		border-color: $danger;
    }
    
	.nf-error-msg {
		color: $danger;
	}
}
// END ninja forms defaults

// widget ninja forms
.widget {
	.nf-form-cont {
		// submit button
		input[type="button"] {
			@include media($phablet) {
				width: auto;
			}
		}
	}
}

<<<<<<< HEAD
  .listradio-container {
    margin-bottom: 15px;
  }

  .nf-field-element {
    .cme-ninja-input {
      height: 36px;
    }

    label {
      font-size: 14px;
      font-weight: 100;
    }

    .cme-btn {
      font: inherit;
      font-size: 14px;
      padding: 0.45rem 0.95rem;
      height: 40px;
    }

    .mei-btn {
      background: #579d42;

      &:hover {
        background-color: #437933;
      }
    }
  }
=======
// footer widget ninja form
.footer__footer {
	// input label
	.nf-field-label {
		margin: 0 auto 10px auto;
    }
    // input element
    [type="email"] {
        width: 70%;
    }
}

// old styling
.nf-form-cont {
	// .dropdowns {
	// 	display: grid;
	// 	grid-template-columns: calc(50% - 10px) calc(50% - 10px);
	// 	grid-column-gap: 20px;
	// }

	// margin: 10px;

	// @include media($tablet) {
	// 	margin: 0px;
	// }

	// span.text-danger {
	// 	color: red;
	// 	font-size: 0.8em;
	// }

	// .form-input p {
	// 	margin: 10px 0 !important;
	// }

	// .captcha {
	// 	margin-bottom: 20px;
	// }

	// .contact-send input {
	// 	background: transparent !important;
	// 	color: $orange;
	// 	border: 2px solid $orange;
	// 	fill: $orange;
	// 	border-radius: 40px;

	// 	&:hover,
	// 	&:focus {
	// 		border-color: darken($orange, 12%);
	// 		color: darken($orange, 12%);
	// 		background-position: 0 -15px;
	// 	}
	// }

	// .wpcf7-list-item {
	// 	width: 100%;
	// 	margin: 0 0 1rem 0;
	// }

	// .wpcf7-list-item input {
	// 	width: 3%;
	// }

	// .wpcf7-list-item-label {
	// 	width: 97%;
	// 	color: #000000;
	// }
>>>>>>> 08097a2f
}<|MERGE_RESOLUTION|>--- conflicted
+++ resolved
@@ -1,4 +1,10 @@
-<<<<<<< HEAD
+// see ninja forms styling docs:
+// https://ninjaforms.com/docs/styling-your-forms/
+// remove opinionated styles: got to Ninja Forms > Settings > Advanced Settings
+// and select the appropriate option under the “Opinionated Styles” setting
+
+// Keeps the element "Fields marked with an * are required"
+// from being displayed
 .nf-before-form-content {
   .nf-form-fields-required {
     position: absolute;
@@ -6,100 +12,65 @@
   }
 }
 
-.nf-form-content {
-  padding: 0;
+// ninja forms defaults
+.nf-form-cont {
+  .nf-field-container {
+    margin-bottom: 20px;
+  }
+
+  ::placeholder {
+    color: #adadad;
+  }
+
+  select {
+    border-radius: 0;
+    width: 100%;
+    height: 30px;
+  }
+
+  input[type="button"] {
+    width: 100%;
+    border: none;
+  }
+
+  textarea {
+    width: 100%;
+    padding: 10px;
+    height: 200px;
+  }
 
   .nf-field-label {
     label {
-      font-size: 12px;
-      color: $black-grey;
       font-weight: 100;
-=======
-// see ninja forms styling docs:
-// https://ninjaforms.com/docs/styling-your-forms/
-// remove opinionated styles: got to Ninja Forms > Settings > Advanced Settings
-// and select the appropriate option under the “Opinionated Styles” setting
+      color: inherit;
+    }
+  }
 
-// ninja forms defaults
-.nf-form-cont {
-	.nf-field-container {
-		margin-bottom: 20px;
-    }
-    
-	::placeholder {
-		color: #adadad;
-	}
+  // errors
+  .nf-error .ninja-forms-field {
+    border-color: $danger;
+  }
 
-	select {
-		border-radius: 0;
-		width: 100%;
-		height: 30px;
-	}
-
-	input[type="button"] {
-		width: 100%;
-		border: none;
-    }
-    
-	textarea {
-		width: 100%;
-		padding: 10px;
-		height: 200px;
->>>>>>> 08097a2f
-    }
-    
-	.nf-field-label {
-		label {
-			font-weight: 100;
-			color: inherit;
-		}
-    }
-    
-	// errors
-	.nf-error .ninja-forms-field {
-		border-color: $danger;
-    }
-    
-	.nf-error-msg {
-		color: $danger;
-	}
+  .nf-error-msg {
+    color: $danger;
+  }
 }
 // END ninja forms defaults
 
 // widget ninja forms
 .widget {
-	.nf-form-cont {
-		// submit button
-		input[type="button"] {
-			@include media($phablet) {
-				width: auto;
-			}
-		}
-	}
-}
-
-<<<<<<< HEAD
-  .listradio-container {
-    margin-bottom: 15px;
-  }
-
-  .nf-field-element {
-    .cme-ninja-input {
-      height: 36px;
+  .nf-form-cont {
+    label {
+      font: inherit;
+    }
+    // submit button
+    input[type="button"] {
+      @include media($phablet) {
+        width: auto;
+      }
     }
 
-    label {
-      font-size: 14px;
-      font-weight: 100;
-    }
-
-    .cme-btn {
-      font: inherit;
-      font-size: 14px;
-      padding: 0.45rem 0.95rem;
-      height: 40px;
-    }
-
+    // Changes the color of the submit button to the mei color
     .mei-btn {
       background: #579d42;
 
@@ -108,73 +79,16 @@
       }
     }
   }
-=======
+}
+
 // footer widget ninja form
 .footer__footer {
-	// input label
-	.nf-field-label {
-		margin: 0 auto 10px auto;
-    }
-    // input element
-    [type="email"] {
-        width: 70%;
-    }
-}
-
-// old styling
-.nf-form-cont {
-	// .dropdowns {
-	// 	display: grid;
-	// 	grid-template-columns: calc(50% - 10px) calc(50% - 10px);
-	// 	grid-column-gap: 20px;
-	// }
-
-	// margin: 10px;
-
-	// @include media($tablet) {
-	// 	margin: 0px;
-	// }
-
-	// span.text-danger {
-	// 	color: red;
-	// 	font-size: 0.8em;
-	// }
-
-	// .form-input p {
-	// 	margin: 10px 0 !important;
-	// }
-
-	// .captcha {
-	// 	margin-bottom: 20px;
-	// }
-
-	// .contact-send input {
-	// 	background: transparent !important;
-	// 	color: $orange;
-	// 	border: 2px solid $orange;
-	// 	fill: $orange;
-	// 	border-radius: 40px;
-
-	// 	&:hover,
-	// 	&:focus {
-	// 		border-color: darken($orange, 12%);
-	// 		color: darken($orange, 12%);
-	// 		background-position: 0 -15px;
-	// 	}
-	// }
-
-	// .wpcf7-list-item {
-	// 	width: 100%;
-	// 	margin: 0 0 1rem 0;
-	// }
-
-	// .wpcf7-list-item input {
-	// 	width: 3%;
-	// }
-
-	// .wpcf7-list-item-label {
-	// 	width: 97%;
-	// 	color: #000000;
-	// }
->>>>>>> 08097a2f
+  // input label
+  .nf-field-label {
+    margin: 0 auto 10px auto;
+  }
+  // input element
+  [type="email"] {
+    width: 70%;
+  }
 }