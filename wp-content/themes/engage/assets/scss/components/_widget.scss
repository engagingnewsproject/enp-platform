.widget__title {
  font-family: $font-family-sans-serif;
  color: $gray-dark;
  margin-top: 15px;
  font-size: 20px;
}

.widget__prompt {
  margin-bottom: 1rem;
  color: $black-grey;
}

.newsletter__wrapper {
  overflow: hidden;
  position: relative;
}

.newsletter-page {
  position: relative;
  padding: $spacer-lg;
  padding-bottom: $spacer-xs;
  background: transparent;
  text-align: left;
  font: $font-family-sans-serif;

  @include media($phablet) {
    margin: 4rem auto;
    width: 100%;
    max-width: 400px;
    background: #fbfbfb;
    box-shadow: 1px 1px 5px rgba(0, 0, 0, 0.1);
  }

  .ninja-form {
    margin: 0;
  }

  .widget__title {
    margin-top: 1rem;
    color: $black-grey;
  }

  .newsletter-prompt {
    margin-bottom: 1.6rem;
    color: $black-grey;
  }

  .newsletter-input {
    font: $font-family-sans-serif;
    width: 100%;
    border: 1px solid;

    @include media($phablet) {
      border: none;
    }
  }

  // .newsletter-submit {
  // 	display: block;
  // 	padding: .8rem 1.5rem;
  // 	width: auto;
  // 	border-radius: 40px;
  // 	margin-top: 1rem;

  // 	@include media($tablet) {
  // 		margin-top: 2rem;
  // 	}
  // }
}

.newsletter-post,
.newsletter-about,
<<<<<<< HEAD
.newsletter-landing  {

	p {
		margin-bottom: 1.2rem;
	}

	@include media(700px) {
		grid-column: 1;
		text-align: left;
		font-size: .75rem;
		max-width: 180px;

		.widget__title {
			margin-top: 0;
			font-family: $font-family-sans-serif;
			color: $gray-dark;
			font-size: 0.85rem;
		}
	}
	.newsletter-input {
		width: 150px;
	}
=======
.newsletter-landing {
  p {
    margin-bottom: 1.2rem;
  }

  @include media(700px) {
    grid-column: 1;
    text-align: left;
    font-size: 0.75rem;
    max-width: 180px;

    .widget__title {
      margin-top: 0;
      font-family: $font-family-sans-serif;
      color: $gray-dark;
      font-size: 0.85rem;
    }
  }
>>>>>>> 9c6af265
}

.newsletter-post {
  grid-row: 5;

  @include media(700px) {
    grid-row: 3;
  }
}

.newsletter-about {
  grid-row: 4;

  @include media(700px) {
    grid-row: 2;
  }
}

.sidebar-primary {
  grid-row: 6;

  @include media(700px) {
    grid-column: 2;
  }
}

.media-ethics-sidebar {
  grid-row: 3;

  @include media(700px) {
    grid-row: 2 / span 3;
    grid-column: 3;
    text-align: left;
    font-size: 0.75rem;
    max-width: 180px;

    .widget__title {
      margin-top: 0;
      font-family: $font-family-sans-serif;
      color: $gray-dark;
      font-size: 0.85rem;
    }
  }
}<|MERGE_RESOLUTION|>--- conflicted
+++ resolved
@@ -70,7 +70,6 @@
 
 .newsletter-post,
 .newsletter-about,
-<<<<<<< HEAD
 .newsletter-landing  {
 
 	p {
@@ -93,26 +92,6 @@
 	.newsletter-input {
 		width: 150px;
 	}
-=======
-.newsletter-landing {
-  p {
-    margin-bottom: 1.2rem;
-  }
-
-  @include media(700px) {
-    grid-column: 1;
-    text-align: left;
-    font-size: 0.75rem;
-    max-width: 180px;
-
-    .widget__title {
-      margin-top: 0;
-      font-family: $font-family-sans-serif;
-      color: $gray-dark;
-      font-size: 0.85rem;
-    }
-  }
->>>>>>> 9c6af265
 }
 
 .newsletter-post {
