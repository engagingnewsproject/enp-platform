--- conflicted
+++ resolved
@@ -79,25 +79,6 @@
 		add_action('create_verticals', [$this, 'clearEventMenu'], 10, 2);
 		add_action('delete_verticals', [$this, 'clearEventMenu'], 10, 2);
 
-<<<<<<< HEAD
-		// clear publication menu
-		// add_action('edit_publication-category', [$this, 'clearPublicationMenu'], 10, 2);
-		// add_action('create_publication-category', [$this, 'clearPublicationMenu'], 10, 2);
-		// add_action('delete_publication-category', [$this, 'clearPublicationMenu'], 10, 2);
-		// add_action('edit_verticals', [$this, 'clearPublicationMenu'], 10, 2);
-		// add_action('create_verticals', [$this, 'clearPublicationMenu'], 10, 2);
-		// add_action('delete_verticals', [$this, 'clearPublicationMenu'], 10, 2);
-
-		// // clear publication tag menu
-		// add_action('edit_publication-tag', [$this, 'clearPublicationTagMenu'], 10, 2);
-		// add_action('create_publication-tag', [$this, 'clearPublicationTagMenu'], 10, 2);
-		// add_action('delete_publication-tag', [$this, 'clearPublicationTagMenu'], 10, 2);
-		// add_action('edit_verticals', [$this, 'clearPublicationTagMenu'], 10, 2);
-		// add_action('create_verticals', [$this, 'clearPublicationTagMenu'], 10, 2);
-		// add_action('delete_verticals', [$this, 'clearPublicationTagMenu'], 10, 2);
-
-=======
->>>>>>> 2de29aa1
 		// clear vertical landing page menu
 		add_action('edit_verticals', [$this, 'clearVerticalMenu'], 10, 2);
 		add_action('create_verticals', [$this, 'clearVerticalMenu'], 10, 2);
@@ -136,11 +117,6 @@
 			$this->clearBlogMenu(0, 0);
 		} else if ($postType === 'tribe_events') {
 			$this->clearEventMenu(0, 0);
-<<<<<<< HEAD
-		} else if ($postType === 'publication') {
-			// $this->clearPublicationMenu(0, 0);
-=======
->>>>>>> 2de29aa1
 		}
 
 		// Always clear the vertical menus.
