--- conflicted
+++ resolved
@@ -33,13 +33,6 @@
 		add_filter('body_class', [$this, 'bodyClass']);
 
 		// images
-<<<<<<< HEAD
-		add_image_size('featured-post', 510, 310, true);
-		add_image_size('featured-image', 600, 0, false);
-		add_image_size('carousel-image', 1280, 720, true);
-		add_image_size('small', 100, 0, false);
-
-=======
 		add_image_size('featured-image', 600, 0, false); // Featured image
 		add_image_size('carousel-image', 1280, 720, true); // Homepage slider image
 		add_image_size('grid-large', 404, 240, true); // Tile grid image
@@ -50,7 +43,6 @@
 		add_filter('intermediate_image_sizes_advanced', [$this, 'disable_large_wp_image_sizes']);
 		add_filter('big_image_size_threshold', '__return_false');
 		add_filter('image_size_names_choose', [$this, 'remove_image_size_options']);
->>>>>>> 807d1757
 		add_action('widgets_init', [$this, 'widgetsInit']);
 
 		$this->cleanup();
@@ -77,14 +69,9 @@
 			add_action('manage_pages_custom_column', [$this, 'displayTemplateColumn'], 10, 2);
 			add_filter('manage_edit-page_sortable_columns', [$this, 'sortableTemplateColumn']);
 		}
+		
 	}
 	/**
-<<<<<<< HEAD
-	 * Register sidebars
-	 */
-	public function widgetsInit()
-	{
-=======
 	 * Disables WordPress's redundant image sizes while maintaining high quality options
 	 * 
 	 * @param array $sizes Array of image sizes
@@ -112,10 +99,10 @@
 		return $sizes;
 	}
 	/**
-	* Register sidebars
-	*/
-	public function widgetsInit() {
->>>>>>> 807d1757
+	 * Register sidebars
+	 */
+	public function widgetsInit()
+	{
 		register_sidebar([
 			'name'          => __('Primary', 'sage'),
 			'id'            => 'sidebar-primary',
