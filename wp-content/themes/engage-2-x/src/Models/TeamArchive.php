<?php
/**
* Set data needed for teams page
*/
namespace Engage\Models;

/**
 * Class TeamArchive
 *
 * Extends the TileArchive class to manage and organize team posts on team archive pages.
 * Handles custom sorting and regrouping of posts based on various criteria, such as ACF fields and taxonomies.
 *
 * @package Engage\Models
 */

class TeamArchive extends TileArchive
{
    public $filtered_posts = [];

    /**
     * Constructor for the TeamArchive class.
     *
     * Initializes the object by calling the parent constructor with the provided query and options.
     * Sorts posts by last name within categories.
     */
    public function __construct($options, $query = false)
    {

<<<<<<< HEAD
        parent::__construct($query, $options);
        if(is_post_type_archive('team')) {
            $this->regroupByCategory();
        } else {
        // TODO: CAUSING ISSUES

        $postsArray = iterator_to_array($this->posts);

        usort($postsArray, [$this, 'lastNameCompare']);
        $this->posts = $postsArray;

=======
        parent::__construct($options, $query); // Props correct order
        if(is_post_type_archive('team')) {
            $this->regroupByCategory();
>>>>>>> 13d881a4
        }
        // }
        // if(is_post_type_archive('team') && $this->vertical or $this->category) {
        //     $vertical = get_query_var('verticals', false);
        
        //     switch ($vertical) {
        //         case 'center-leadership':
        //             $this->regroupByACFField('team_leadership_center');
        //             break;
        //         case 'journalism':
        //             $this->regroupByACFField('team_leadership_journalism');
        //             break;
        //         case 'propaganda':
        //             $this->regroupByACFField('team_leadership_propaganda');
        //             break;
        //         case 'media-ethics':
        //             $this->regroupByACFField('team_leadership_media_ethics');
        //             break;
        //         case 'science-communication':
        //             $this->regroupByACFField('team_leadership_sci_comm');
        //             break;
        //         default:
        //             if ($this->category && $this->slug == 'administrative-and-technology') {
        //                 $this->regroupByACFField('team_leadership_admin_tech');
        //             } else {
        //                 $this->regroupByDesignation();
        //             }
        //             break;
        //     }
        // } else {
        //     usort($this->posts, [$this, 'lastNameCompare']);
        // }
    }
  
    /**
     * Compare two posts by their last names.
     *
     * This method compares the last names of two posts based on their titles (stored in the `post_title` field).
     * It assumes that the last word in the post title is the last name. The function splits the full name by spaces,
     * extracts the last name, and performs a string comparison using `strcmp()`.
     *
     * @param object $a The first post object to compare, containing a `post_title`.
     * @param object $b The second post object to compare, containing a `post_title`.
     * 
     * @return int Returns:
     *  - A negative number if the last name of post $a is less than that of post $b.
     *  - Zero if the last names are equal.
     *  - A positive number if the last name of post $a is greater than that of post $b.
     */
    public function lastNameCompare($a, $b)
    {
        $titleA = isset($a->post_title) ? $a->post_title : '';
        $titleB = isset($b->post_title) ? $b->post_title : '';

        $nameA = explode(' ', $titleA);
        $nameB = explode(' ', $titleB);

        return strcmp(end($nameA), end($nameB));  // Compare last names
    }

<<<<<<< HEAD
      /**
     * Returns an array of posts grouped by their category  (taxonomy terms) and then sorts each group alphabetically by last name.
     *
     * 
     *
     * @return void
     */
    public function getPosts()
    {
        return $this->posts;
    }

     /**
     * Reorganizes posts by their category  (taxonomy terms) and then sorts each group alphabetically by last name.
     *
     * Fetches the 'team_category' term for each post and groups them by their slug.
     * The posts are then sorted within each group alphabetically by last name.
     *
     * @return void
     */
    public function regroupByCategory()
    {
        $postsArray = iterator_to_array($this->posts);
        // usort($postsArray, [$this, 'desigOrderCompare']);
        $groups = [];
        // Splits the queried posts by category, using the slugs as keys
        foreach($postsArray as $post) {
            $design_slug = '';
            if(!empty($post->getTermCat()[0])) {
                $design_slug = $post->getTermCat()[0]->slug;
                // var_dump( $design_slug );
            }

            // Adds team members to group based on their category
            if (!array_key_exists($design_slug, $groups)) {
                $groups[$design_slug] = [$post];
            } else {
                array_push($groups[$design_slug], $post);
            }
        }

        // Sorts each designation group alphabetically then merges back to posts
        $this->posts = [];
        foreach($groups as $group) {
            usort($group, [$this, 'lastNameCompare']);
            // $this->posts = array_merge($this->posts, $group);
            // $this->categories = ['Principal Investigators', 'Staff', 'Student Researchers', 'Research Collaborators', 'Board', 'Alumni'];
        }
        $this->posts = $groups;
    }
    /**
     * Reorganizes posts by their designation (taxonomy terms) and then sorts each group alphabetically by last name.
=======
    // Dont need desigOrderCompare, regroupByACFField, regroupByDesignation or getPosts
     /**
     * Reorganizes posts by their category  (taxonomy terms) and then sorts each group alphabetically by last name.
>>>>>>> 13d881a4
     *
     * Fetches the 'team_category' term for each post and groups them by their slug.
     * The posts are then sorted within each group alphabetically by last name.
     *
     * @return void
     */
    public function regroupByCategory()
    {
        $postsArray = iterator_to_array($this->posts);
        $groups = [];
        // Splits the queried posts by category, using the slugs as keys
        foreach($postsArray as $post) {
            $design_slug = '';
            if(!empty($post->getTermCat()) && isset($post->getTermCat()[0])) { // Ensure getTermCat() returns a valid value
                $design_slug = $post->getTermCat()[0]->slug;
                // var_dump( $design_slug );
            }

            // Adds team members to group based on their category
            if (!array_key_exists($design_slug, $groups)) {
                $groups[$design_slug] = [$post];
            } else {
                array_push($groups[$design_slug], $post);
            }
        }

        // Sorts each designation group alphabetically then merges back to posts
        foreach($groups as &$group) { // "&" used to pass the array element by reference
            usort($group, [$this, 'lastNameCompare']);
        }
        $this->filtered_posts = $groups;
    }
    /**
     * Return the grouped and sorted posts.
     */
    public function getFilteredPosts()
    {
        return $this->filtered_posts;
    }
}<|MERGE_RESOLUTION|>--- conflicted
+++ resolved
@@ -26,23 +26,9 @@
     public function __construct($options, $query = false)
     {
 
-<<<<<<< HEAD
-        parent::__construct($query, $options);
-        if(is_post_type_archive('team')) {
-            $this->regroupByCategory();
-        } else {
-        // TODO: CAUSING ISSUES
-
-        $postsArray = iterator_to_array($this->posts);
-
-        usort($postsArray, [$this, 'lastNameCompare']);
-        $this->posts = $postsArray;
-
-=======
         parent::__construct($options, $query); // Props correct order
         if(is_post_type_archive('team')) {
             $this->regroupByCategory();
->>>>>>> 13d881a4
         }
         // }
         // if(is_post_type_archive('team') && $this->vertical or $this->category) {
@@ -103,64 +89,9 @@
         return strcmp(end($nameA), end($nameB));  // Compare last names
     }
 
-<<<<<<< HEAD
-      /**
-     * Returns an array of posts grouped by their category  (taxonomy terms) and then sorts each group alphabetically by last name.
-     *
-     * 
-     *
-     * @return void
-     */
-    public function getPosts()
-    {
-        return $this->posts;
-    }
-
-     /**
-     * Reorganizes posts by their category  (taxonomy terms) and then sorts each group alphabetically by last name.
-     *
-     * Fetches the 'team_category' term for each post and groups them by their slug.
-     * The posts are then sorted within each group alphabetically by last name.
-     *
-     * @return void
-     */
-    public function regroupByCategory()
-    {
-        $postsArray = iterator_to_array($this->posts);
-        // usort($postsArray, [$this, 'desigOrderCompare']);
-        $groups = [];
-        // Splits the queried posts by category, using the slugs as keys
-        foreach($postsArray as $post) {
-            $design_slug = '';
-            if(!empty($post->getTermCat()[0])) {
-                $design_slug = $post->getTermCat()[0]->slug;
-                // var_dump( $design_slug );
-            }
-
-            // Adds team members to group based on their category
-            if (!array_key_exists($design_slug, $groups)) {
-                $groups[$design_slug] = [$post];
-            } else {
-                array_push($groups[$design_slug], $post);
-            }
-        }
-
-        // Sorts each designation group alphabetically then merges back to posts
-        $this->posts = [];
-        foreach($groups as $group) {
-            usort($group, [$this, 'lastNameCompare']);
-            // $this->posts = array_merge($this->posts, $group);
-            // $this->categories = ['Principal Investigators', 'Staff', 'Student Researchers', 'Research Collaborators', 'Board', 'Alumni'];
-        }
-        $this->posts = $groups;
-    }
-    /**
-     * Reorganizes posts by their designation (taxonomy terms) and then sorts each group alphabetically by last name.
-=======
     // Dont need desigOrderCompare, regroupByACFField, regroupByDesignation or getPosts
      /**
      * Reorganizes posts by their category  (taxonomy terms) and then sorts each group alphabetically by last name.
->>>>>>> 13d881a4
      *
      * Fetches the 'team_category' term for each post and groups them by their slug.
      * The posts are then sorted within each group alphabetically by last name.
