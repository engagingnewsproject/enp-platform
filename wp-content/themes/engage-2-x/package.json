--- conflicted
+++ resolved
@@ -26,11 +26,7 @@
 		"scss-tokenizer": "^0.4.3"
 	},
 	"devDependencies": {
-<<<<<<< HEAD
-		"@wordpress/scripts": "^29.0.0",
-=======
 		"@wordpress/scripts": "^30.0.2",
->>>>>>> 13d881a4
 		"autoprefixer": "^10.4.20",
 		"browser-sync": "^3.0.2",
 		"browser-sync-webpack-plugin": "^2.3.0",
