--- conflicted
+++ resolved
@@ -1,7 +1,3 @@
-<<<<<<< HEAD
-{# 
-	This is the topbar with the "TEXAS Moody" link
-#}
 {% if options.navigation_settings.brand_bar %}
 	<div class="brandbar" {% if options.navigation_settings.brand_bar.brandbar_color %}style="background-color: {{options.navigation_settings.brand_bar.brandbar_color}};"{% endif %}>
 			<a href="{{options.navigation_settings.brand_bar.brandbar_redirect}}" class="brandbar__link">
@@ -13,7 +9,10 @@
 							alt="University of Texas at Austin" 
 							width="112" 
 							height="27" 
-							decoding="async">
+							decoding="async"
+							loading="eager"
+							sizes="112px"
+							srcset="{{options.navigation_settings.brand_bar.brandbar_logo_ut.url}} 1x, {{options.navigation_settings.brand_bar.brandbar_logo_ut.url}} 2x">
 					</picture>
 					<picture>
 						<source srcset="{{options.navigation_settings.brand_bar.brandbar_logo_moody.url}}" type="image/webp">
@@ -21,40 +20,12 @@
 							alt="Moody College of Communication" 
 							width="85" 
 							height="27" 
-							decoding="async">
+							decoding="async"
+							loading="eager"
+							sizes="85px"
+							srcset="{{options.navigation_settings.brand_bar.brandbar_logo_moody.url}} 1x, {{options.navigation_settings.brand_bar.brandbar_logo_moody.url}} 2x">
 					</picture>
 				</span>
 			</a>
 	</div>
-{% endif %}
-=======
-<div class="brandbar">
-	<a href="https://moody.utexas.edu" class="brandbar__link">
-		<span class="sr-text">University of Texas at Austin</span>
-		<span class="brandbar__logo">
-			<picture>
-				<source srcset="{{ theme.link }}/assets/img/brandbar/brandbar-logo.webp" type="image/webp">
-				<img src="{{ theme.link }}/assets/img/brandbar/brandbar-logo.png" 
-					alt="University of Texas at Austin" 
-					width="112" 
-					height="27" 
-					decoding="async"
-					loading="eager"
-					sizes="112px"
-					srcset="{{ theme.link }}/assets/img/brandbar/brandbar-logo.png 1x, {{ theme.link }}/assets/img/brandbar/brandbar-logo@2x.png 2x">
-			</picture>
-			<picture>
-				<source srcset="{{ theme.link }}/assets/img/brandbar/brandbar-logo-2.webp" type="image/webp">
-				<img src="{{ theme.link }}/assets/img/brandbar/brandbar-logo-2.png" 
-					alt="Moody College of Communication" 
-					width="85" 
-					height="27" 
-					decoding="async"
-					loading="eager"
-					sizes="85px"
-					srcset="{{ theme.link }}/assets/img/brandbar/brandbar-logo-2.png 1x, {{ theme.link }}/assets/img/brandbar/brandbar-logo-2@2x.png 2x">
-			</picture>
-		</span>
-	</a>
-</div>
->>>>>>> 807d1757
+{% endif %}