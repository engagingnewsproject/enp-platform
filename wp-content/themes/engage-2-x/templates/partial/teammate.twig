{# 
  teammates.twig - Template partial to display a team member's profile.
  
  This template handles the display of an individual team member's details, 
  including their image, name, designation, bio, and contact information. 
  The content is dynamically populated based on the available data for each 
  team member and the provided context.
  
  Available variables:
  - mate: The team member object containing the member's data (e.g., name, email, etc.).
  - format: The format to display the team member (e.g., 'excerpt' or 'full').
  - vertical_value: The current vertical (category) of the team member (e.g., 'propaganda').
#}

<<<<<<< HEAD
<div
	class="mate {{ mate.thumbnail ? ' mate--has-img'}}" id="{{ mate.slug }}">
	{# Display team member's image if available #}
	{% if mate.thumbnail.src('thumbnail') | length > 0 %}
		<div class="mate__img-wrap">
			{% set img_tag = '<img class="mate__img" src="' ~ mate.thumbnail.src('thumbnail') ~ '" alt="' ~ mate.thumbnail.alt ~ '"/>' %}
			
			{% if mate.getDisplayLink %}
				<a class="mate__name" href="{{ mate.link }}">
					{{ img_tag | raw }}
				</a>
			{% else %}
				{{ img_tag | raw }}
			{% endif %}
		</div>
	{% endif %}
=======
{# sets default feature image #}
{% set defaultimg = theme.link ~ '/assets/img/default-staff-image.png' %}

<div class="mate {{ mate.thumbnail ? ' mate--has-img'}}" id="{{ mate.slug }}">
    {# Display team member's image if available, otherwise use default image #}
    {% set img_src = mate.thumbnail and mate.thumbnail.src('thumbnail') | length > 0 ? mate.thumbnail.src('thumbnail') : defaultimg %}
    <div class="mate__img-wrap">
		{% set img_tag = '<img class="mate__img" style="width: 150px; height: 150px; object-fit: cover" src="' ~ img_src ~ '" alt="' ~ (mate.thumbnail ? mate.thumbnail.alt : 'Default Image') ~ '"/>' %}

        {% if mate.getDisplayLink %}
            <a class="mate__name" href="{{ mate.link }}">
                {{ img_tag | raw }}
            </a>
        {% else %}
            {{ img_tag | raw }}
        {% endif %}
    </div>
>>>>>>> 13d881a4
	<div
		class="mate__content">
		{# Display team member's name as a heading. Link to bio or external page if applicable. #}
		<h3
			class="mate__name mate__name--{{ format }}">
			{# If format is 'excerpt' or 'full' and not in 'propaganda' vertical, show name as a link #}
			{% if (format == "excerpt" or "full") and vertical_value != "propaganda" and (mate.getDisplayLink) %}
				{% if mate.getExternalLink != "" %}
					{% if mate.getLinkOption != "" %}
						{# Link redirects to an external page instead of an internal bio page if 'external_link_checkbox' is set #}
						<a class="mate__name a" href="{{ mate.getExternalLink }}">{{ mate.name }}</a>
					{% else %}
						<a class="mate__name b" href="{{ mate.link }}">{{ mate.title }}</a>
					{% endif %}
				{% else %}
					<a class="mate__name" href="{{ mate.link }}">{{ mate.title }}</a>
				{% endif %}
				{# Otherwise, just display the name without a link (e.g., in 'propaganda' vertical) #}
			{% else %}
				{{ mate.title}}
			{% endif %}

			
		</h3>
		{# Display team member's designation if the format is 'excerpt' #}
		{% if format == "excerpt" %}
			{% if mate.getDesignation or mate.vertical %}
				<p class="mate__labels size">
					{{ mate.designation }}
				</p>
			{% endif %}
			{# Display the first 45 words of the bio with a 'Read More' link if the format is 'full' #}
		{% elseif format == "full" and mate.getDisplayLink %}
			{% set content = mate.content | striptags | split(' ') | slice(0, 45) | join(' ') ~ ' ... ' %}
			<p class="mate__bio">
				{{ content }}
				<a href="{{ mate.link }}">
					<strong>
						[Read More]
					</strong>
				</a>
			</p>
		{% endif %}
		
	</div>
</div><|MERGE_RESOLUTION|>--- conflicted
+++ resolved
@@ -12,24 +12,6 @@
   - vertical_value: The current vertical (category) of the team member (e.g., 'propaganda').
 #}
 
-<<<<<<< HEAD
-<div
-	class="mate {{ mate.thumbnail ? ' mate--has-img'}}" id="{{ mate.slug }}">
-	{# Display team member's image if available #}
-	{% if mate.thumbnail.src('thumbnail') | length > 0 %}
-		<div class="mate__img-wrap">
-			{% set img_tag = '<img class="mate__img" src="' ~ mate.thumbnail.src('thumbnail') ~ '" alt="' ~ mate.thumbnail.alt ~ '"/>' %}
-			
-			{% if mate.getDisplayLink %}
-				<a class="mate__name" href="{{ mate.link }}">
-					{{ img_tag | raw }}
-				</a>
-			{% else %}
-				{{ img_tag | raw }}
-			{% endif %}
-		</div>
-	{% endif %}
-=======
 {# sets default feature image #}
 {% set defaultimg = theme.link ~ '/assets/img/default-staff-image.png' %}
 
@@ -47,7 +29,6 @@
             {{ img_tag | raw }}
         {% endif %}
     </div>
->>>>>>> 13d881a4
 	<div
 		class="mate__content">
 		{# Display team member's name as a heading. Link to bio or external page if applicable. #}
