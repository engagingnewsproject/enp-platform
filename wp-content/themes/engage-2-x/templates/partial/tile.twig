<<<<<<< HEAD

{# set initial values #}
{% set defaultimg = theme.link ~ '/assets/img/default-logo.png' %}
{% set tile_image = false %}
{% set tile_link = tile.link %}
{% set tile_target_external = false %}
{% set tile_classes = 'tile tile--' ~ post_type %}
{% set tile_date = tile.date is defined and tile.date ? tile.date : false %}

{# 
Press tiles have a link to the article URL
Publication tiles have a link to the publication URL
Other tiles have a link to the post URL
#}
{% if post_type == 'press' %}
	{% set tile_link = tile.meta('press_article_url') %}
	{% set tile_date = tile.meta('press_article_publication_date')|date('F j, Y', false) %}
	
{% elseif post_type == 'publication' %}
	{% set tile_link = tile.meta('publication_url') %}
	{% set tile_classes = tile_classes ~ ' tile--has-img' %}
	{% set tile_image = true %}
	{% set tile_date = tile.meta('publication_date') %}
	
{% elseif tile.thumbnail or post_type != 'press' %}
	{% set tile_classes = tile_classes ~ ' tile--has-img' %}
	{% set tile_image = true %}
	{% set tile_date = tile.date %}
	
{% endif %}

{# handle external links #}
{% if (post_type == 'press' or post_type == 'publication') and not (tile_link starts with site.url) %}
	{% set tile_target_external = true %}
{% endif %}

{% if tile_link starts with site.url %}
	{% set tile_target_external = false %}
{% endif %}

=======
{# sets default feature image #}
{% set defaultimg = theme.link ~ '/assets/img/default-logo.png' %}
>>>>>>> 951a1df1

{# 
	Dynamically set `loading="eager"` prop
	on images above the fold
	@props
		- index: loop number
		- loadEagerTiles: # of tile images to set 'eager' 
		loading: default `lazy`, `eager` image is loaded right away
#}
{% set loading = 'lazy' %}
{% if loadEagerTiles != 0 %}
	{% if index <= loadEagerTiles %}
		{% set loading = 'eager' %}
	{% endif %}
{% endif %}

<div class="tile{{' tile--has-img'}} tile--research-cat--{{ tile.terms('research-categories')[0].slug  }} tile--vertical--{{ tile.vertical.slug ? tile.vertical.slug : tile.terms('verticals')[0].slug }}">

	<div class="tile__img-wrap"  tabindex="0" role="button">
			{% if tile.thumbnail %}
				<img 
					src="{{ tile.thumbnail.src('grid-large') }}"
					srcset="{{ tile.thumbnail.srcset }}"
					sizes="{{ tile.thumbnail.img_sizes }}"
					alt="{{ tile.thumbnail.alt }}"
					class="tile__img" 
					loading="{{ loading }}"
				/>
			{% else %}
				<img 
					src="{{ defaultimg }}"
					srcset="{{ defaultimg }} 1x, {{ defaultimg }} 2x"
					sizes="(max-width: 600px) 100vw, 600px"
					alt="Default image"
					class="tile__img" 
					loading="{{ loading }}"
				/>
			{% endif %}
	</div> 
 

<<<<<<< HEAD
	{# Tile title block #}
	<div
		class="tile__title-wrap">
		{# Tile, Date, Publisher, Authors #}
		{% if post_type == 'press' %}
			{% if tile.meta('press_article_publication_date') %}
				<p class="tile__date tile__date--press">{{ tile.meta('press_article_publication_date')|date('F j, Y', false) }}</p>
			{% endif %}
			<h3 class="tile__title h3">{{ tile.title }}</h3>
			<div class="tile__publisher">
				{{ tile.meta('press_article_publisher') }}
			</div>
			
		{% elseif post_type == 'publication' %}
			<h3 class="tile__title h3">{{ tile.title }}</h3>
			<p class="tile__authors">
				{{ tile.meta('publication_authors') }}
			</p>
			{% if tile_date %}
				<p class="tile__date tile__date--publication">
					{% if tile.meta('publication_year_date') %}
						{# If year-only is true, extract just the year from the date #}
						{{ tile.meta('publication_date')|date('Y') }}
					{% else %}
						{# Otherwise show the full date #}
						{{ tile.meta('publication_date') }}
				{% endif %}
			{% endif %}
			</p>
			<p class="tile__publisher">
				{{ tile.meta('publication_subtitle') }}
			</p>
			
		{% else %}
			<div class="tile__label">
				{# The following line is the old code here #}
				{# {{ tile.vertical.name ? tile.vertical.name : tile.terms('verticals') | join(', ') }} #}<div class="tile__bar"> </div>
			</div>
			<h3 class="tile__title h3">
				{{ tile.title|length > 50 ? tile.title|slice(0, 50) ~ "..." : tile.title}}
			</h3>
			<p class="tile__date">{{ tile.date }}</p>
		{% endif %}
=======
	<div class="tile__title-wrap">
		<div class="tile__label">
			{# The following line is the old code here #}
			{# {{ tile.vertical.name ? tile.vertical.name : tile.terms('verticals') | join(', ') }} #}
			<div class="tile__bar"> </div>
		</div>

		<h3 class="tile__title h3">{{ tile.title|length > 50 ? tile.title|slice(0, 50) ~ "..." : tile.title}}</h3>
>>>>>>> 951a1df1

		{% if tile.post_type == 'tribe_events' %}
			<div class="tile__date">{% include 'partial/tile-event-date.twig' %}</div>
		{% elseif tile.date %}
			<p class="tile__date" tabindex="0">{{ tile.date }}</p>
			{# For dev output the research categories to debug which posts display by category#}
			{# 
			<div style="display:flex;grid-row:6;grid-column:2/span 10;gap:5px;">
				{% for term in tile.terms('research-categories') %}
					<p class="tile__date">{{ term.name }}</p>
				{% endfor %}
			</div> 
			#}
		{% endif %}

		{% if tile.excerpt %}
			<div class="tile__excerpt">
				{{ tile.excerpt }}
			</div>
		{% endif %}

<<<<<<< HEAD
	{# Tile link #}
	{# if tile_link includes our base URL, don't open in new tab #}
	<a class="tile__link" href="{{ tile_link }}" {% if tile_target_external %} target="_blank" {% endif %}>
=======
	</div>
	<a class="tile__link" href="{{ tile.link }}">
>>>>>>> 951a1df1
		<span class="sr-text">{{ tile.title }}</span>
	</a>
</div><|MERGE_RESOLUTION|>--- conflicted
+++ resolved
@@ -1,5 +1,3 @@
-<<<<<<< HEAD
-
 {# set initial values #}
 {% set defaultimg = theme.link ~ '/assets/img/default-logo.png' %}
 {% set tile_image = false %}
@@ -38,11 +36,6 @@
 {% if tile_link starts with site.url %}
 	{% set tile_target_external = false %}
 {% endif %}
-
-=======
-{# sets default feature image #}
-{% set defaultimg = theme.link ~ '/assets/img/default-logo.png' %}
->>>>>>> 951a1df1
 
 {# 
 	Dynamically set `loading="eager"` prop
@@ -83,8 +76,6 @@
 			{% endif %}
 	</div> 
  
-
-<<<<<<< HEAD
 	{# Tile title block #}
 	<div
 		class="tile__title-wrap">
@@ -128,16 +119,6 @@
 			</h3>
 			<p class="tile__date">{{ tile.date }}</p>
 		{% endif %}
-=======
-	<div class="tile__title-wrap">
-		<div class="tile__label">
-			{# The following line is the old code here #}
-			{# {{ tile.vertical.name ? tile.vertical.name : tile.terms('verticals') | join(', ') }} #}
-			<div class="tile__bar"> </div>
-		</div>
-
-		<h3 class="tile__title h3">{{ tile.title|length > 50 ? tile.title|slice(0, 50) ~ "..." : tile.title}}</h3>
->>>>>>> 951a1df1
 
 		{% if tile.post_type == 'tribe_events' %}
 			<div class="tile__date">{% include 'partial/tile-event-date.twig' %}</div>
@@ -159,14 +140,9 @@
 			</div>
 		{% endif %}
 
-<<<<<<< HEAD
 	{# Tile link #}
 	{# if tile_link includes our base URL, don't open in new tab #}
 	<a class="tile__link" href="{{ tile_link }}" {% if tile_target_external %} target="_blank" {% endif %}>
-=======
-	</div>
-	<a class="tile__link" href="{{ tile.link }}">
->>>>>>> 951a1df1
 		<span class="sr-text">{{ tile.title }}</span>
 	</a>
 </div>