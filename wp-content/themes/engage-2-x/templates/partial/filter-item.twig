--- conflicted
+++ resolved
@@ -21,11 +21,6 @@
 	class="filter__item filter__item--{{term.taxonomy}} filter__item--{{term.slug}} filter__item--{{term.taxonomy}}--{{term.slug}} {{ term.current ? 'filter__item--current'}} {{ term.currentParent ? 'filter__item--current-parent'}} {{ term.terms ? 'filter__item--top-item collapsable--max-tablet' : 'filter__item--sub-item'}}">
 
 	{# Check if the term has a link, and render it as an anchor if so #}
-<<<<<<< HEAD
-	{% if term.link %}    
-
-		<a class="filter__link {{ term.current ? 'filter__link--current'}} {{ term.terms ? '' : 'filter__link--child'}} {{ term.currentParent ? 'filter__link--current-parent'}}" href="{{ term.link }}"{% if options.filter_title_color %}style="color:{{options.filter_title_color}}; :hover { border-color: {{options.filter_title_color}}; } "{% endif %}>{{ term.title }}</a>
-=======
 	{% if term.link %} 
 		<a class="filter__link {{ term.current ? 'filter__link--current'}} {{ term.terms ? '' : 'filter__link--child'}} {{ term.currentParent ? 'filter__link--current-parent'}}" href="{{ term.link }}">{{ term.title }}</a>
 		{% if options.filter_settings.filter_item_color and options.filter_settings.filter_item_color_hover %}
@@ -39,7 +34,6 @@
 				}
 		</style>
 		{% endif %}
->>>>>>> b20300ab
 	{% endif %}
 
 	{# 
