{% extends "base.twig" %}
{% block brandbar %}{% endblock %}
{% block header %}
	{# HEADER #}
<<<<<<< HEAD

=======
>>>>>>> 13d881a4
	{% if post.meta('header_image_enabled') %}
		<header class="ann__header">
			<div class="ann__header-wrapper">
				{% if post.thumbnail %}
					<img src="{{ post.thumbnail.src | resize(500,300) }}" srcset="{{ post.thumbnail.srcset }}" sizes="{{ post.thumbnail.img_sizes }}" alt="{{ post.thumbnail.alt }}" class="ann__header-img"/>
				{% endif %}
				{% if post.meta('download_report_button_url') %}
					<a href="{{ post.meta('download_report_button_url') }}" class="btn btn--annual-report" download>
						{% include "partial/cloud.twig" %}
						<span>{{ post.meta('download_report_button') }}</span>
					</a>
				{% endif %}
			</div>
		</header>	
<<<<<<< HEAD

=======
>>>>>>> 13d881a4
	{% endif %}
{% endblock %}
{% block content %}

	{# MAIN CONTENT #}
	<section class="grid--flex">

		{% for main in post.meta('main') %}
			{# DIRECTOR #}
			{% if main.acf_fc_layout == 'director' %}
				<section class="ann__sct ann__sct_split wrapper--pad-huge">
					<div class="ann__block flex_row">
						<div class="ann__card" {% if main.background_color %} style="background-color:{{ main.background_color }};" {% endif %}>
							{% if main.director_image %}
								<div class="ann__img-wrap">
									<img src="{{ get_image(main.director_image).src }}" srcset="{{ get_image(main.director_image).srcset }}" sizes="{{ get_image(main.director_image).img_sizes }}" alt="{{ get_image(main.director_image).alt }}" class="ann__img-director"/>
								</div>
							{% endif %}
							{% if main.director_title %}
								<div class="ann__title ann__title_center">
									<h2 class="m--no" {% if main.title_color %} style="color:{{ main.title_color }};" {% endif %}>{{ main.director_title }}</h2>
								</div>
							{% endif %}
						</div>
					</div>
					{% if main.director_content %}
						<div class="grid">
							<div class="ann__content_size_sm">
								{{ main.director_content }}
							</div>
						</div>
					{% endif %}
				</section>

				{# RESEARCH #}
			{% elseif main.acf_fc_layout == 'research' %}
				<section class="grid ann__sct wrapper--pad-xlg vert-pad-sm">
					{% if main.research_title %}
						<div class={% if main.research_bolded_title %} "ann__title_main ann__title_navy" {% else %} "ann__title" {% endif %}>
							{{ main.research_title }}
						</div>
					{% endif %}
					{% if main.research_bolded_title %}
						<h2 class="ann__title_bolded ann__title_orange">{{ main.research_bolded_title}}</h2>
					{% endif %}
					{% if main.research_subtext %}
						<div class="ann__sct_research_subtext">
							<h3>{{ main.research_subtext}}</h3>
						</div>
					{% endif %}
					{# TODO: create class for #}
					<div class="grid ann__sct_research_grid">
						{% for item in main.research_block %}
							<div class="ann__sct_research_grid_item">
								{% if item.research_title %}
									<h2 class="ann__sct_research_title_text">{{ item.research_title }}</h2>
								{% endif %}
								{% if item.research_body %}
									<p class="ann__sct_research_body_text">{{ item.research_body }}</p>
								{% endif %}
							{% endfor %}
						</div>
					</section>

					{# HIGHLIGHTS #}
				{% elseif main.acf_fc_layout == 'highlights' %}
					<section class="ann__sct ann__sct_grid ann__sct_grid_pt wrapper--pad-xlg" {% if main.background_color %} style="background-color:{{ main.background_color }};" {% endif %}>
						<div class="ann__title ann__top_title ann__title_light">
							<h2>{{ main.highlights_title }}</h2>
						</div>
						<div class="grid ann__grid">
							{% for item in main.highlight %}
								<div class="ann__grid_item">
									{% if item.highlight_icon %}
										<img src="{{ get_image(item.highlight_icon).src }}" sizes="{{ get_image(item.highlight_icon).img_sizes }}" alt="{{ get_image(item.highlight_icon).alt }}"/>
									{% endif %}
									{% if item.highlight_number %}
										<h2 class="ann__grid_num">{{ item.highlight_number }}</h2>
									{% endif %}
<<<<<<< HEAD
									{% if item.highlight_title %}
										<h3 class="ann__grid_title">{{ item.highlight_title }}</h3>
=======
								</div>
							</div>
						{% endfor %}
					</div>
				</section>

			{# FALCULTY #}
			{% elseif main.acf_fc_layout == 'faculty' %}
				<section class="ann__sct ann__sct_whole ann__sct_grid_pt wrapper--pad-xlg ann__sct_faculty">
					{% if main.faculty_title %}
						<div class="ann__title ann__title_main">
							<h2>{{ main.faculty_title }}</h2>
						</div>
					{% endif %}
					{% if main.faculty_bolded_title %}
						<div class="ann__title_bolded ann__title_orange">{{main.faculty_bolded_title}} </div>
					{% endif %}
					<ul class="grid ann__list">
						{% for member in main.members %}
							<li class="ann__list_item grid">
								{% if member.member_image %}
									<div class="ann__list_img grid">
										<img src="{{ get_image(member.member_image).src | resize(300) }}"
											sizes="{{ get_image(member.member_image).img_sizes }}"
											alt="{{ get_image(member.member_image).alt }}" />
									</div>
								{% endif %}
								<div class="ann__list_title">
									{% if member.member_name %}
										<h4>{{ member.member_name }}</h4>
>>>>>>> 13d881a4
									{% endif %}
									{% if item.highlight_text %}
										<p class="ann__grid_text">{{ item.highlight_text }}</p>
									{% endif %}
								</div>
							{% endfor %}
						</div>
					</section>

					{# NEWSWORTHY #}
				{% elseif main.acf_fc_layout == 'newsworthy' %}
					<section class="ann__sct ann__sct_grid wrapper--pad-xlg container--xl">
						{% if main.newsworthy_title %}
							<div class="ann__title">
								<h2>{{ main.newsworthy_title }}</h2>
							</div>
						{% endif %}
						<div class="grid tiles grid--col-12 grid--gap-30">
							{% for tile in main.tiles %}
								<div class="tile tile--has-img tile--research-cat--reader-engagement tile--vertical--bridging-divides">
									{% if tile.image %}
										<div class="tile__img-wrap">
											<img src="{{ get_image(tile.image).src }}" sizes="{{ get_image(tile.image).img_sizes }}" alt="{{ get_image(tile.image).alt }}"/>
										</div>
									{% endif %}
									<div class="tile__title-wrap">
										<div class="tile__label">
											<div class="tile__bar"></div>
										</div>
										{% if tile.title %}
											<h3 class="tile__title h3">{{ tile.title|length > 50 ? tile.title|slice(0, 50) ~ "..." : tile.title}}</h3>
										{% endif %}
										{% if tile.content %}
											<div class="tile__excerpt">{{ tile.content }}</div>
										{% endif %}
									</div>
								</div>
							{% endfor %}
						</div>
					</section>

					{# FALCULTY #}
				{% elseif main.acf_fc_layout == 'faculty' %}
					<section class="ann__sct ann__sct_whole testing ann__sct_grid_pt wrapper--pad-xlg {% if main.annual_report_year == " 2022" %} ann__sct_faculty{% endif %}">
						{% if main.faculty_title %}
							<div class="{% if main.annual_report_year == "2023" %}ann__title_main ann__title_orange {% else %}ann__title ann__title_main{% endif %}">
								<h2>{{ main.faculty_title }}</h2>
							</div>
						{% endif %}
						{% if main.faculty_bolded_title %}
							<div class="ann__title_bolded ann__title_orange">{{main.faculty_bolded_title}}
							</div>
						{% endif %}
						<ul class="grid ann__list {% if main.annual_report_year == " 2023" %}three-columns {% endif %}">
							{% for member in main.members %}
								<li class="grid ann__list_item">
									{% if member.member_image %}
										<div class="grid ann__list_img">
											<img src="{{ get_image(member.member_image).src | resize(300) }}" sizes="{{ get_image(member.member_image).img_sizes }}" alt="{{ get_image(member.member_image).alt }}"/>
										</div>
									{% endif %}
									<div class="ann__list_title">
										{% if member.member_name %}
											<h4>{{ member.member_name }}</h4>
										{% endif %}
										{% if member.member_title %}
											<p>{{ member.member_title }}</p>
										{% endif %}
										{% if member.member_link %}
											<a href="{{ member.member_link }}" class="btn btn--sm_reg_dark">Read more ></a>
										{% endif %}
									</div>
								</li>
							{% endfor %}
						</ul>
					</section>

					{# FULL IMAGE #}
				{% elseif main.acf_fc_layout == 'full_image' %}
					<section class="ann__sct ann__sct_pad_img {% if main.width == 'ann__sct_full' %}ann__sct_full {% elseif main.width == 'wrapper--pad-xlg' %} wrapper--pad-xlg {% else %} wrapper--pad-huge {% endif %}" {% if main.background_color %} style="background-color:{{ main.background_color }};" {% endif %}>
						{% if main.title %}
							<div class="ann__title">
								<h2>{{ main.title }}</h2>
							</div>
						{% endif %}
						{% if main.image %}
							<img src="{{ get_image(main.image).src }}" sizes="{{ get_image(main.image).img_sizes }}" alt="{{ get_image(main.image).alt }}"/>
						{% endif %}
					</section>

					{# QUOTE #}
				{% elseif main.acf_fc_layout == 'quote' %}
					<section class="ann__sct ann__sct_quote">
						<div class="ann__sect_quote__container" style="{% if main.quote_image %}background-image:url({{ get_image(main.quote_image).src }});background-position:center;background-repeat:no-repeat;{% endif %}{% if main.quote_section_background %}background-color:{{ main.quote_section_background }};{% endif %}">
							{% if main.quote_text %}
								<h1 class="ann__sect_quote-img container--xl" {% if main.quote_background %} style="background-color:{{ main.quote_background }};" {% endif %}>{{ main.quote_text }}</h1>
							{% endif %}
						</div>
					</section>

					{# LARGE TILES #}
				{% elseif main.acf_fc_layout == 'large_tiles' %}
					{% include 'tiles-annual-report.twig' %}

					{# OUTREACH #}
				{% elseif main.acf_fc_layout == 'outreach' %}
					<section class="grid ann__sct ann__sct_full_content wrapper--pad-xlg vert-pad-sm">
						{% if main.outreach_title %}
							<div class="ann__title">
								<h2>{{ main.outreach_title }}</h2>
							</div>
						{% endif %}
						{% if main.outreach_subtext %}
							<div class="ann__subtitle">{{ main.outreach_subtext }}</div>
						{% endif %}
						{% if main.row_one_intro %}
							<div class="ann__intro">{{ main.row_one_intro }}</div>
						{% endif %}
						{% if main.row_one_column_one %}
							<div class="ann__col ann__col_first">
								{{ main.row_one_column_one }}
							</div>
						{% endif %}
						{% if main.row_one_column_two %}
							<div class="ann__col ann__col_second">
								{{ main.row_one_column_two }}
							</div>
						{% endif %}
						{# row two #}
						{% if main.row_two_intro %}
							<div class="ann__intro">{{ main.row_two_intro }}</div>
						{% endif %}
						{% if main.row_two_column_one %}
							<div class="ann__col ann__col_first">
								{{ main.row_two_column_one }}
							</div>
						{% endif %}
						{% if main.row_two_column_two %}
							<div class="ann__col ann__col_second">
								{{ main.row_two_column_two }}
							</div>
						{% endif %}
						{% if main.row_two_footer  %}
							<div class="ann__intro">{{ main.row_two_footer }}</div>
						{% endif %}
					</section>

					{# FOOTER #}
				{% elseif main.acf_fc_layout == 'footer' %}
					<footer class="ann__sct ann__sct_full_content_slim wrapper--pad-huge">
						{% if main.contact_info %}
							<div class="ann__contact_info">
								{{ main.contact_info }}
							</div>
						{% endif %}
						<div class="grid ann__social">
							{% for social in main.socials %}
								{% if social.social_name %}
									{% set name = social.social_name %}
									{% set path, name, ending = 'assets/img/icon-', name, '.svg' %}
									{% set svg = [path, name, ending]|join %}
									<div class="social">
										<a href="{{ social.social_url }}" target="_blank">
											{{ source(svg) }}
											{{ social.social_handle }}
										</a>
									</div>
								{% endif %}
							{% endfor %}
						</div>
						{% if main.gift_button_text %}
							<div class="ann__gift_btn">
								<a href="{{ main.gift_button_url }}" class="btn--ghost">
									{{ main.gift_button_text }}
								</a>
							</div>
						{% endif %}
					</footer>
					{# PARALLAX #}
				{% elseif main.acf_fc_layout == 'parallax' %}
					<section class="ann__sct ann__sct_parallax">
						<div class="ann__sct_parallax__group">
							<div class="ann__sct_parallax__layer--back" style="{% if main.parallax_image %}background-image:url({{ get_image(main.parallax_image).src }});background-position:center;background-repeat:no-repeat;background-size:cover;width:100%;height:100%;{% endif %}"></div>
							<div class="ann__sct_parallax__container">
								{% if main.parallax_text %}
									{% if main.parallax_bar %}
										<hr class="ann__sct_parallax-bar" style="background-color:{{ main.parallax_bar }}"></hr>
								{% endif %}
								<h1 class="container--xl" style="color:white;">{{ main.parallax_text }}</h1>
								{% if main.parallax_bar %}
									<hr class="ann__sct_parallax-bar" style="background-color:{{ main.parallax_bar }}"></hr>
							{% endif %}
						{% endif %}
					</div>
<<<<<<< HEAD
				</div>
			</section>
			<script>
				document.addEventListener('scroll', function () {
					const parallax = document.querySelector('#ann__sct_parallax .ann__sct_parallax__layer--back');
					let scrollPosition = window.pageYOffset;
					parallax.style.transform = 'translateY(' + (scrollPosition - window.innerHeight) * {{ main.parallax_speed }} + 'px)';
				});
			</script>
		{% endif %}
=======
					{% if main.gift_button_text %}
						<div class="ann__gift_btn">
							<a href="{{ main.gift_button_url }}" class="btn--ghost">
								{{ main.gift_button_text }}
							</a>
						</div>
					{% endif %}
				</footer>
			{# PARALLAX #} 
			{% elseif main.acf_fc_layout == 'parallax' %}
				TESTING-- <pre>PARALLAX LAYOUT YES</pre>
				{% if main.background_image %}
					<img src="{{ get_image(main.background_image).src }}" 
						sizes="{{ get_image(main.background_image).img_sizes }}"
						alt="{{ get_image(main.background_image).alt }}" />
				{% endif %}
			{# LANDING #}
			{% elseif main.acf_fc_layout == 'landing' %}
				<section class="ann__landing ann__landing_background" style="{% if main.landing_background_image %}background-image:url({{ get_image(main.landing_background_image).src }});{% endif %}">
					<div class="ann__landing_circle_container">
						<svg class="ann__landing_circle_svg" preserveAspectRatio="xMidYMid meet" viewBox="0 0 200 200" xmlns="http://www.w3.org/2000/svg">
							<path class="ann__landing_circle ann__landing_half_circle_dashed ann__landing_rotate_81" d="M 10,100 A 50,50 0 0,1 190,100" />
							<path class="ann__landing_circle ann__landing_half_circle_blue ann__landing_rotate_counter_90" d="M 20,100 A 70,70 0 0,1 180,100" />
							<path class="ann__landing_circle ann__landing_half_circle_orange ann__landing_rotate_counter_95" d="M 28,100 A 60,60 0 0,1 172,100" />
							<path class="ann__landing_circle ann__landing_half_circle_yellow ann__landing_rotate_85" d="M 40,100 A 50,50 0 0,1 160,100" />
						</svg>
						<svg class="ann__landing_circle_logo" xmlns="http://www.w3.org/2000/svg" viewBox="0 0 430 200">
							<g fill="none" fill-rule="evenodd" font-style="condensed" font-weight="bold">
								<text class="ann__landing_circle_cme ann__landing_fade_in ann__landing_fade_in_delay_1" fill="#AE542D" font-size="24" letter-spacing="0">
									<tspan x="0" y="48">CENTER FOR MEDIA ENGAGEMENT</tspan>
								</text>
								<text class="ann__landing_circle_2023 ann__landing_fade_in ann__landing_fade_in_delay_2" fill="#3C4952" font-size="160" letter-spacing=".31">
									<tspan x="0" y="198">2023</tspan>
								</text>
							</g>
						</svg>
					</div>
					
					<div>
						{% if main.landing_header_top is defined and main.landing_header_top and main.landing_header_bottom is defined and main.landing_header_bottom %}
						<div class="ann__landing_header_container ann__landing_fade_in_and_up_delay_1">
							<h1 class="ann__landing_header">
								<span class="ann__landing_header_top ann__landing_fade_in_and_up_delay_1">{{ main.landing_header_top }}</span>
								<span class="ann__landing_header_bottom ann__landing_fade_in_and_up_delay_2">{{ main.landing_header_bottom }}</span>
							</h1>
						</div>
						{% endif %}

						{% if main.landing_logo_image %}
							<img  src="{{ get_image(main.landing_logo_image).src }}" srcset="{{ get_image(main.landing_logo_image).srcset }}" sizes="{{ get_image(main.landing_logo_image).img_sizes }}" alt="{{ get_image(main.landing_logo_image).alt }}" class="ann__landing_logo ann__landing_fade_in_and_up_delay_3" />
						{% endif %}
					</div>
				</section>
			{% endif %}
				
		{% endfor %}
>>>>>>> 13d881a4

	{% endfor %}

</section>
{% block footer %}
	{{ function('wp_footer') }}
{% endblock %}{% endblock content %}<|MERGE_RESOLUTION|>--- conflicted
+++ resolved
@@ -2,10 +2,6 @@
 {% block brandbar %}{% endblock %}
 {% block header %}
 	{# HEADER #}
-<<<<<<< HEAD
-
-=======
->>>>>>> 13d881a4
 	{% if post.meta('header_image_enabled') %}
 		<header class="ann__header">
 			<div class="ann__header-wrapper">
@@ -20,10 +16,6 @@
 				{% endif %}
 			</div>
 		</header>	
-<<<<<<< HEAD
-
-=======
->>>>>>> 13d881a4
 	{% endif %}
 {% endblock %}
 {% block content %}
@@ -103,11 +95,23 @@
 									{% if item.highlight_number %}
 										<h2 class="ann__grid_num">{{ item.highlight_number }}</h2>
 									{% endif %}
-<<<<<<< HEAD
 									{% if item.highlight_title %}
 										<h3 class="ann__grid_title">{{ item.highlight_title }}</h3>
-=======
+									{% endif %}
+									{% if item.highlight_text %}
+										<p class="ann__grid_text">{{ item.highlight_text }}</p>
+									{% endif %}
 								</div>
+							{% endfor %}
+						</div>
+					</section>
+
+					{# NEWSWORTHY #}
+				{% elseif main.acf_fc_layout == 'newsworthy' %}
+					<section class="ann__sct ann__sct_grid wrapper--pad-xlg container--xl">
+						{% if main.newsworthy_title %}
+							<div class="ann__title">
+								<h2>{{ main.newsworthy_title }}</h2>
 							</div>
 						{% endfor %}
 					</div>
@@ -132,178 +136,6 @@
 										<img src="{{ get_image(member.member_image).src | resize(300) }}"
 											sizes="{{ get_image(member.member_image).img_sizes }}"
 											alt="{{ get_image(member.member_image).alt }}" />
-									</div>
-								{% endif %}
-								<div class="ann__list_title">
-									{% if member.member_name %}
-										<h4>{{ member.member_name }}</h4>
->>>>>>> 13d881a4
-									{% endif %}
-									{% if item.highlight_text %}
-										<p class="ann__grid_text">{{ item.highlight_text }}</p>
-									{% endif %}
-								</div>
-							{% endfor %}
-						</div>
-					</section>
-
-					{# NEWSWORTHY #}
-				{% elseif main.acf_fc_layout == 'newsworthy' %}
-					<section class="ann__sct ann__sct_grid wrapper--pad-xlg container--xl">
-						{% if main.newsworthy_title %}
-							<div class="ann__title">
-								<h2>{{ main.newsworthy_title }}</h2>
-							</div>
-						{% endif %}
-						<div class="grid tiles grid--col-12 grid--gap-30">
-							{% for tile in main.tiles %}
-								<div class="tile tile--has-img tile--research-cat--reader-engagement tile--vertical--bridging-divides">
-									{% if tile.image %}
-										<div class="tile__img-wrap">
-											<img src="{{ get_image(tile.image).src }}" sizes="{{ get_image(tile.image).img_sizes }}" alt="{{ get_image(tile.image).alt }}"/>
-										</div>
-									{% endif %}
-									<div class="tile__title-wrap">
-										<div class="tile__label">
-											<div class="tile__bar"></div>
-										</div>
-										{% if tile.title %}
-											<h3 class="tile__title h3">{{ tile.title|length > 50 ? tile.title|slice(0, 50) ~ "..." : tile.title}}</h3>
-										{% endif %}
-										{% if tile.content %}
-											<div class="tile__excerpt">{{ tile.content }}</div>
-										{% endif %}
-									</div>
-								</div>
-							{% endfor %}
-						</div>
-					</section>
-
-					{# FALCULTY #}
-				{% elseif main.acf_fc_layout == 'faculty' %}
-					<section class="ann__sct ann__sct_whole testing ann__sct_grid_pt wrapper--pad-xlg {% if main.annual_report_year == " 2022" %} ann__sct_faculty{% endif %}">
-						{% if main.faculty_title %}
-							<div class="{% if main.annual_report_year == "2023" %}ann__title_main ann__title_orange {% else %}ann__title ann__title_main{% endif %}">
-								<h2>{{ main.faculty_title }}</h2>
-							</div>
-						{% endif %}
-						{% if main.faculty_bolded_title %}
-							<div class="ann__title_bolded ann__title_orange">{{main.faculty_bolded_title}}
-							</div>
-						{% endif %}
-						<ul class="grid ann__list {% if main.annual_report_year == " 2023" %}three-columns {% endif %}">
-							{% for member in main.members %}
-								<li class="grid ann__list_item">
-									{% if member.member_image %}
-										<div class="grid ann__list_img">
-											<img src="{{ get_image(member.member_image).src | resize(300) }}" sizes="{{ get_image(member.member_image).img_sizes }}" alt="{{ get_image(member.member_image).alt }}"/>
-										</div>
-									{% endif %}
-									<div class="ann__list_title">
-										{% if member.member_name %}
-											<h4>{{ member.member_name }}</h4>
-										{% endif %}
-										{% if member.member_title %}
-											<p>{{ member.member_title }}</p>
-										{% endif %}
-										{% if member.member_link %}
-											<a href="{{ member.member_link }}" class="btn btn--sm_reg_dark">Read more ></a>
-										{% endif %}
-									</div>
-								</li>
-							{% endfor %}
-						</ul>
-					</section>
-
-					{# FULL IMAGE #}
-				{% elseif main.acf_fc_layout == 'full_image' %}
-					<section class="ann__sct ann__sct_pad_img {% if main.width == 'ann__sct_full' %}ann__sct_full {% elseif main.width == 'wrapper--pad-xlg' %} wrapper--pad-xlg {% else %} wrapper--pad-huge {% endif %}" {% if main.background_color %} style="background-color:{{ main.background_color }};" {% endif %}>
-						{% if main.title %}
-							<div class="ann__title">
-								<h2>{{ main.title }}</h2>
-							</div>
-						{% endif %}
-						{% if main.image %}
-							<img src="{{ get_image(main.image).src }}" sizes="{{ get_image(main.image).img_sizes }}" alt="{{ get_image(main.image).alt }}"/>
-						{% endif %}
-					</section>
-
-					{# QUOTE #}
-				{% elseif main.acf_fc_layout == 'quote' %}
-					<section class="ann__sct ann__sct_quote">
-						<div class="ann__sect_quote__container" style="{% if main.quote_image %}background-image:url({{ get_image(main.quote_image).src }});background-position:center;background-repeat:no-repeat;{% endif %}{% if main.quote_section_background %}background-color:{{ main.quote_section_background }};{% endif %}">
-							{% if main.quote_text %}
-								<h1 class="ann__sect_quote-img container--xl" {% if main.quote_background %} style="background-color:{{ main.quote_background }};" {% endif %}>{{ main.quote_text }}</h1>
-							{% endif %}
-						</div>
-					</section>
-
-					{# LARGE TILES #}
-				{% elseif main.acf_fc_layout == 'large_tiles' %}
-					{% include 'tiles-annual-report.twig' %}
-
-					{# OUTREACH #}
-				{% elseif main.acf_fc_layout == 'outreach' %}
-					<section class="grid ann__sct ann__sct_full_content wrapper--pad-xlg vert-pad-sm">
-						{% if main.outreach_title %}
-							<div class="ann__title">
-								<h2>{{ main.outreach_title }}</h2>
-							</div>
-						{% endif %}
-						{% if main.outreach_subtext %}
-							<div class="ann__subtitle">{{ main.outreach_subtext }}</div>
-						{% endif %}
-						{% if main.row_one_intro %}
-							<div class="ann__intro">{{ main.row_one_intro }}</div>
-						{% endif %}
-						{% if main.row_one_column_one %}
-							<div class="ann__col ann__col_first">
-								{{ main.row_one_column_one }}
-							</div>
-						{% endif %}
-						{% if main.row_one_column_two %}
-							<div class="ann__col ann__col_second">
-								{{ main.row_one_column_two }}
-							</div>
-						{% endif %}
-						{# row two #}
-						{% if main.row_two_intro %}
-							<div class="ann__intro">{{ main.row_two_intro }}</div>
-						{% endif %}
-						{% if main.row_two_column_one %}
-							<div class="ann__col ann__col_first">
-								{{ main.row_two_column_one }}
-							</div>
-						{% endif %}
-						{% if main.row_two_column_two %}
-							<div class="ann__col ann__col_second">
-								{{ main.row_two_column_two }}
-							</div>
-						{% endif %}
-						{% if main.row_two_footer  %}
-							<div class="ann__intro">{{ main.row_two_footer }}</div>
-						{% endif %}
-					</section>
-
-					{# FOOTER #}
-				{% elseif main.acf_fc_layout == 'footer' %}
-					<footer class="ann__sct ann__sct_full_content_slim wrapper--pad-huge">
-						{% if main.contact_info %}
-							<div class="ann__contact_info">
-								{{ main.contact_info }}
-							</div>
-						{% endif %}
-						<div class="grid ann__social">
-							{% for social in main.socials %}
-								{% if social.social_name %}
-									{% set name = social.social_name %}
-									{% set path, name, ending = 'assets/img/icon-', name, '.svg' %}
-									{% set svg = [path, name, ending]|join %}
-									<div class="social">
-										<a href="{{ social.social_url }}" target="_blank">
-											{{ source(svg) }}
-											{{ social.social_handle }}
-										</a>
 									</div>
 								{% endif %}
 							{% endfor %}
@@ -332,7 +164,6 @@
 							{% endif %}
 						{% endif %}
 					</div>
-<<<<<<< HEAD
 				</div>
 			</section>
 			<script>
@@ -343,64 +174,6 @@
 				});
 			</script>
 		{% endif %}
-=======
-					{% if main.gift_button_text %}
-						<div class="ann__gift_btn">
-							<a href="{{ main.gift_button_url }}" class="btn--ghost">
-								{{ main.gift_button_text }}
-							</a>
-						</div>
-					{% endif %}
-				</footer>
-			{# PARALLAX #} 
-			{% elseif main.acf_fc_layout == 'parallax' %}
-				TESTING-- <pre>PARALLAX LAYOUT YES</pre>
-				{% if main.background_image %}
-					<img src="{{ get_image(main.background_image).src }}" 
-						sizes="{{ get_image(main.background_image).img_sizes }}"
-						alt="{{ get_image(main.background_image).alt }}" />
-				{% endif %}
-			{# LANDING #}
-			{% elseif main.acf_fc_layout == 'landing' %}
-				<section class="ann__landing ann__landing_background" style="{% if main.landing_background_image %}background-image:url({{ get_image(main.landing_background_image).src }});{% endif %}">
-					<div class="ann__landing_circle_container">
-						<svg class="ann__landing_circle_svg" preserveAspectRatio="xMidYMid meet" viewBox="0 0 200 200" xmlns="http://www.w3.org/2000/svg">
-							<path class="ann__landing_circle ann__landing_half_circle_dashed ann__landing_rotate_81" d="M 10,100 A 50,50 0 0,1 190,100" />
-							<path class="ann__landing_circle ann__landing_half_circle_blue ann__landing_rotate_counter_90" d="M 20,100 A 70,70 0 0,1 180,100" />
-							<path class="ann__landing_circle ann__landing_half_circle_orange ann__landing_rotate_counter_95" d="M 28,100 A 60,60 0 0,1 172,100" />
-							<path class="ann__landing_circle ann__landing_half_circle_yellow ann__landing_rotate_85" d="M 40,100 A 50,50 0 0,1 160,100" />
-						</svg>
-						<svg class="ann__landing_circle_logo" xmlns="http://www.w3.org/2000/svg" viewBox="0 0 430 200">
-							<g fill="none" fill-rule="evenodd" font-style="condensed" font-weight="bold">
-								<text class="ann__landing_circle_cme ann__landing_fade_in ann__landing_fade_in_delay_1" fill="#AE542D" font-size="24" letter-spacing="0">
-									<tspan x="0" y="48">CENTER FOR MEDIA ENGAGEMENT</tspan>
-								</text>
-								<text class="ann__landing_circle_2023 ann__landing_fade_in ann__landing_fade_in_delay_2" fill="#3C4952" font-size="160" letter-spacing=".31">
-									<tspan x="0" y="198">2023</tspan>
-								</text>
-							</g>
-						</svg>
-					</div>
-					
-					<div>
-						{% if main.landing_header_top is defined and main.landing_header_top and main.landing_header_bottom is defined and main.landing_header_bottom %}
-						<div class="ann__landing_header_container ann__landing_fade_in_and_up_delay_1">
-							<h1 class="ann__landing_header">
-								<span class="ann__landing_header_top ann__landing_fade_in_and_up_delay_1">{{ main.landing_header_top }}</span>
-								<span class="ann__landing_header_bottom ann__landing_fade_in_and_up_delay_2">{{ main.landing_header_bottom }}</span>
-							</h1>
-						</div>
-						{% endif %}
-
-						{% if main.landing_logo_image %}
-							<img  src="{{ get_image(main.landing_logo_image).src }}" srcset="{{ get_image(main.landing_logo_image).srcset }}" sizes="{{ get_image(main.landing_logo_image).img_sizes }}" alt="{{ get_image(main.landing_logo_image).alt }}" class="ann__landing_logo ann__landing_fade_in_and_up_delay_3" />
-						{% endif %}
-					</div>
-				</section>
-			{% endif %}
-				
-		{% endfor %}
->>>>>>> 13d881a4
 
 	{% endfor %}
 
