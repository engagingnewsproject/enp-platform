--- conflicted
+++ resolved
@@ -81,11 +81,7 @@
             "placeholder": ""
         },
         {
-<<<<<<< HEAD
-            "key": "field_66f5d566adcc3",
-=======
             "key": "field_66f6d641ef359",
->>>>>>> 13d881a4
             "label": "Member Display Link",
             "name": "member_display_link",
             "aria-label": "",
@@ -134,9 +130,5 @@
     "active": true,
     "description": "",
     "show_in_rest": 0,
-<<<<<<< HEAD
-    "modified": 1727721114
-=======
     "modified": 1727452883
->>>>>>> 13d881a4
 }