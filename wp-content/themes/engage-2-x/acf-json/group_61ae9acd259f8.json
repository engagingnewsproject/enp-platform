--- conflicted
+++ resolved
@@ -54,11 +54,7 @@
                 "class": "",
                 "id": ""
             },
-<<<<<<< HEAD
-            "default_value": "http:\/\/localhost:10004\/wp-content\/uploads\/2021\/03\/CME-2020-Annual-Report.pdf",
-=======
             "default_value": "http:\/\/localhost:10006\/wp-content\/uploads\/2021\/03\/CME-2020-Annual-Report.pdf",
->>>>>>> 9466b27e
             "placeholder": ""
         },
         {
@@ -187,117 +183,6 @@
                     "min": "",
                     "max": ""
                 },
-                "layout_66eaf22511737": {
-                    "key": "layout_66eaf22511737",
-                    "name": "page_3",
-                    "label": "Page 3",
-                    "display": "block",
-                    "sub_fields": [
-                        {
-                            "key": "field_66eaf22511738",
-                            "label": "Background color",
-                            "name": "background_color",
-                            "aria-label": "",
-                            "type": "color_picker",
-                            "instructions": "",
-                            "required": 0,
-                            "conditional_logic": 0,
-                            "wrapper": {
-                                "width": "25",
-                                "class": "",
-                                "id": ""
-                            },
-                            "default_value": "#f8971f",
-                            "enable_opacity": 0,
-                            "return_format": "string"
-                        },
-                        {
-                            "key": "field_66eaf22511739",
-                            "label": "Title",
-                            "name": "director_title",
-                            "aria-label": "",
-                            "type": "text",
-                            "instructions": "",
-                            "required": 0,
-                            "conditional_logic": 0,
-                            "wrapper": {
-                                "width": "50",
-                                "class": "",
-                                "id": ""
-                            },
-                            "default_value": "From the Director",
-                            "maxlength": "",
-                            "placeholder": "",
-                            "prepend": "",
-                            "append": ""
-                        },
-                        {
-                            "key": "field_66eaf2251173a",
-                            "label": "Title color",
-                            "name": "title_color",
-                            "aria-label": "",
-                            "type": "color_picker",
-                            "instructions": "",
-                            "required": 0,
-                            "conditional_logic": 0,
-                            "wrapper": {
-                                "width": "25",
-                                "class": "",
-                                "id": ""
-                            },
-                            "default_value": "#ff9900",
-                            "enable_opacity": 0,
-                            "return_format": "string"
-                        },
-                        {
-                            "key": "field_66eaf2251173b",
-                            "label": "Image",
-                            "name": "director_image",
-                            "aria-label": "",
-                            "type": "image",
-                            "instructions": "",
-                            "required": 0,
-                            "conditional_logic": 0,
-                            "wrapper": {
-                                "width": "50",
-                                "class": "",
-                                "id": ""
-                            },
-                            "return_format": "id",
-                            "library": "all",
-                            "min_width": "",
-                            "min_height": "",
-                            "min_size": "",
-                            "max_width": "",
-                            "max_height": "",
-                            "max_size": "",
-                            "mime_types": "",
-                            "preview_size": "medium"
-                        },
-                        {
-                            "key": "field_66fd72dbbe41c",
-                            "label": "paragraphs",
-                            "name": "paragraphs",
-                            "aria-label": "",
-                            "type": "textarea",
-                            "instructions": "Separate paragraphs with a new line.",
-                            "required": 0,
-                            "conditional_logic": 0,
-                            "wrapper": {
-                                "width": "",
-                                "class": "",
-                                "id": ""
-                            },
-                            "default_value": "",
-                            "maxlength": "",
-                            "rows": "",
-                            "placeholder": "",
-                            "new_lines": ""
-                        }
-                    ],
-                    "min": "",
-                    "max": ""
-                },
                 "layout_61ae9c30e24a5": {
                     "key": "layout_61ae9c30e24a5",
                     "name": "highlights",
@@ -361,6 +246,7 @@
                             "max": 0,
                             "layout": "block",
                             "button_label": "Add Icon",
+                            "rows_per_page": 20,
                             "sub_fields": [
                                 {
                                     "key": "field_61ae9c85e24a8",
@@ -451,8 +337,7 @@
                                     "new_lines": "",
                                     "parent_repeater": "field_61ae9c68e24a7"
                                 }
-                            ],
-                            "rows_per_page": 20
+                            ]
                         }
                     ],
                     "min": "",
@@ -503,6 +388,7 @@
                             "max": 0,
                             "layout": "block",
                             "button_label": "Add tile",
+                            "rows_per_page": 20,
                             "sub_fields": [
                                 {
                                     "key": "field_61afc4b75b35a",
@@ -572,8 +458,7 @@
                                     "delay": 0,
                                     "parent_repeater": "field_61afc4a75b359"
                                 }
-                            ],
-                            "rows_per_page": 20
+                            ]
                         }
                     ],
                     "min": "",
@@ -624,6 +509,7 @@
                             "max": 0,
                             "layout": "table",
                             "button_label": "Add Row",
+                            "rows_per_page": 20,
                             "sub_fields": [
                                 {
                                     "key": "field_61aea827c018a",
@@ -711,12 +597,7 @@
                                     "mime_types": "",
                                     "parent_repeater": "field_61aea7d8c0188"
                                 }
-<<<<<<< HEAD
-                            ],
-                            "rows_per_page": 20
-=======
                             ]
->>>>>>> 9466b27e
                         }
                     ],
                     "min": "",
@@ -1148,6 +1029,7 @@
                             "max": 0,
                             "layout": "table",
                             "button_label": "Add Row",
+                            "rows_per_page": 20,
                             "sub_fields": [
                                 {
                                     "key": "field_6392938dc896a",
@@ -1218,8 +1100,7 @@
                                     "placeholder": "",
                                     "parent_repeater": "field_61aeb5302939a"
                                 }
-                            ],
-                            "rows_per_page": 20
+                            ]
                         },
                         {
                             "key": "field_61aeb5752939d",
@@ -1287,6 +1168,7 @@
                             "max": 0,
                             "layout": "table",
                             "button_label": "Add Tile",
+                            "rows_per_page": 20,
                             "sub_fields": [
                                 {
                                     "key": "field_61aec17c653a2",
@@ -1415,6 +1297,8 @@
                                     "max": 0,
                                     "layout": "table",
                                     "button_label": "Add link",
+                                    "rows_per_page": 20,
+                                    "parent_repeater": "field_61aec13b653a1",
                                     "sub_fields": [
                                         {
                                             "key": "field_61aec2f7653a8",
@@ -1455,14 +1339,8 @@
                                             "placeholder": "",
                                             "parent_repeater": "field_61aec2d7653a7"
                                         }
-                                    ],
-                                    "rows_per_page": 20,
-                                    "parent_repeater": "field_61aec13b653a1"
+                                    ]
                                 }
-<<<<<<< HEAD
-                            ],
-                            "rows_per_page": 20
-=======
                             ]
                         }
                     ],
@@ -1559,7 +1437,6 @@
                             "step": "",
                             "prepend": "",
                             "append": ""
->>>>>>> 9466b27e
                         }
                     ],
                     "min": "",
@@ -1578,13 +1455,6 @@
                 "operator": "==",
                 "value": "page-annual-report.php"
             }
-        ],
-        [
-            {
-                "param": "page_template",
-                "operator": "==",
-                "value": "default"
-            }
         ]
     ],
     "menu_order": 1,
@@ -1596,9 +1466,5 @@
     "active": true,
     "description": "",
     "show_in_rest": 0,
-<<<<<<< HEAD
-    "modified": 1728333761
-=======
     "modified": 1728079626
->>>>>>> 9466b27e
 }