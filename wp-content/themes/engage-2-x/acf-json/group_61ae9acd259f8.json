--- conflicted
+++ resolved
@@ -473,6 +473,7 @@
                                     "parent_repeater": "field_61ae9c68e24a7"
                                 }
                             ],
+
                             "rows_per_page": 20
                         }
                     ],
@@ -1478,7 +1479,6 @@
                                 }
                             ],
                             "rows_per_page": 20
-<<<<<<< HEAD
                         }
                     ],
                     "min": "",
@@ -1677,8 +1677,6 @@
                             "enable_opacity": 0,
                             "return_format": "string",
                             "allow_in_bindings": 1
-=======
->>>>>>> 521c07ee
                         }
                     ],
                     "min": "",
@@ -1704,6 +1702,13 @@
                 "operator": "==",
                 "value": "default"
             }
+        ],
+        [
+            {
+                "param": "page_template",
+                "operator": "==",
+                "value": "default"
+            }
         ]
     ],
     "menu_order": 1,
@@ -1715,9 +1720,5 @@
     "active": true,
     "description": "",
     "show_in_rest": 0,
-<<<<<<< HEAD
     "modified": 1728423422
-=======
-    "modified": 1728421479
->>>>>>> 521c07ee
 }