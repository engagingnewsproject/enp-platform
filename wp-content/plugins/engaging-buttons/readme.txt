=== Engaging Buttons ===
Contributors: jeryj
Tags: buttons, like, engagement, research-based, shortcode, widget, posts, pages, custom post types, comments, custom, vote, voting, favorite, most liked, promoted, featured, extendable, filters, hooks, respect, important, recommend, useful, thoughtful
Requires at least: 4.0
Tested up to: 4.4.1
Stable tag: 1.0.3
License: GPLv3
License URI: http://www.gnu.org/licenses/gpl-3.0.html

Easily add research-based, engaging buttons (such as "Respect" or "Important") to your site.


== Description ==

It’s easy to click “Like” on a heartwarming story about a local hero. But what about a fair, but counter-attitudinal, post in a comment section? That may make it a little more challenging to “Like.”

Through [our research on social media buttons](http://engagingnewsproject.org/research/social-media-buttons/), we found that **people were more likely to click “Respect” over “Like”** in comment sections, and significantly more likely to click “Respect” when the view expressed differed from their own.

**The Engaging Buttons WordPress plugin allows you to easily set-up and configure alternative buttons to “Like” (and lots more!) on your website.**

The Engaging Buttons plugin is made by the [Engaging News Project](http://engagingnewsproject.org). The Engaging News Project (ENP) provides research-based techniques for engaging online audiences in commercially viable and democratically beneficial ways.

**Features**

- **Create buttons** for your website: Respect, Recommend, Important, Useful, and/or Thoughtful
- **Customize your button** by selecting the design and colors that best fits your website.
- **Easily display your Top Posts** with the Engaging Button widget, shortcode, or with one click from the settings page.
- (Optional) Send click data back to the Engaging News Project so we can continue to provide free, research-based, high-quality plugins and update the plugin with high-engagement words.
- **Customizable by developers** via CSS and PHP (WordPress filters and hooks).
- **Lightweight & Performance-focused**: Only adds 2 files and ~2kb to your site (with GZIP compression).


== Installation ==

1. Download the plugin .zip file
2. Go to your WordPress admin panel, and go to Plugins > Add New
3. Click the "Upload Plugin" button
4. Choose the plugin .zip file from your computer and click the "Install Now" button
5. Activate the plugin after it's done installing.
6. Go to Settings > Engaging Buttons to create your button(s), where you want the button(s) displayed, and configure other settings.


== Frequently Asked Questions ==

= Why isn't my Most Popular Posts list being updated? =

The Most Popular Posts get recalculated every 5 minutes in order to save your server resources and keep things loading quickly. Wait 5 minutes, then reload your page. The Popular Posts lists should have updated.


= Why do my buttons look strange OR Why aren't my button color changes showing up? =

Your theme's CSS is probably overly-specific. We coded the Engaging Buttons plugin to be unobtrusive, but sometimes we were *too* unobtrusive. Send us your site URL and we'll send you back some CSS fixes to add to your theme's CSS stylesheet.


= I have a word idea for a button that you haven't included. How can I add it? =

Great! Send us your ideas to katie.steiner [at] austin.utexas [dot] edu. We review the ideas with our research team to see which would be the most effective to add.


== Screenshots ==

1. A close-up of one of the Engaging Buttons styles.
2. A demo page using the Engaging Buttons and displaying the Most Respected Posts list.
3. A demo comment section using the Respect Button.
4. All the one-click button styles for you to use on your site. You can create custom styles with CSS as well.
5. In Settings > Engaging Buttons, choose which button style you want to use.
6. In Settings > Engaging Buttons, set-up one or more buttons.

== Other Notes ==

There's a shortcode and widget for displaying the most Respected/Important/etc posts/pages/comments/etc on your site. Here's instructions for how to use them.

== [engaging-posts] Shortcode ==

By default, this shortcode displays a list of 5 links to the most clicked button posts (any active post type for that button except comments) for each active button.

You can customize the output of the list by adding in a few optional parameters:

**slug="your_active_button_slug"**
Example: **[engaging-posts slug="respect"]** would output a list of the top 5 "Respected" posts (of any post type except comments).

**Accepted slug Values**
- respect
- important
- recommend
- thoughtful
- useful


**type="your_active_post_type"**
Example: **[engaging-posts slug="respect" type="comments"]** would output a list of the top 5 "Respected" comments.

**Accepted type Values**: Any active post type or comments that you have activated and have chosen in your Engaging Buttons options panel.
Common values:
- comment
- page
- post
- your_custom_post_type_slug


**how-many="2"**
Limits how many post links to display. Default is 5. Minimum is 1, maximum is 20.

**Accepted how-many Values**
- Integer from 1 - 20



== Engaging Posts Widget ==

This plugin adds an optional widget to your Appearance > Widgets page that you can use to display the pages that have the most clicks of your chosen button. It's powered by the [engaging-posts] shortcode.

To set it up:

1. Go to Appearance > Widgets from your WordPress Dashboard
2. Drag the "Engaging Posts" widget to an active widget area where you'd like it to display.
3. Enter the title
4. Choose the button you want to get the most clicked posts from (this is a dropdown that only displays your active buttons)
5. Choose the active post type you want to get the most clicked posts from.
6. Enter how many post links you want to display (minimum of 1, maximum of 20).


**NOTE: Popular Button Data is Rebuilt every 5 minutes**

Future versions may include a setting option to set this to rebuild instantly on click, or at a length of time you specify (every 1 minute, 600 minutes, etc). Right now it rebuilds every 5 minutes to save your server resources.

== Developers ==

**Developer Extensions**
To see how to query the Engaging Buttons objects or use available filters and hooks, go to our [github repository for the Engaging Buttons plugin](https://github.com/engagingnewsproject/engaging-buttons).

== Changelog ==

<<<<<<< HEAD
= Engaging Buttons 1.0.2 =
* Added a custom Color Picker to change button colors.
* Lots of CSS changes to make it easier to customize
=======
= Engaging Buttons 1.0.3 =
* Engaging Buttons now works in PHP v5.3 and greater.
* Fixed "Powered by..." text displaying under comment sections, even when that option was turned off.
* Minified all CSS files and removed CSS sourcemaps. Each file is now only ~1kb (Gzipped).
* Minified Javascript file to only ~1kb (Gzipped).
* Fixed minor Javascript warnings.

= Engaging Buttons 1.0.2 =
* Color picker for customizing buttons.
* Advanced CSS output for easier overriding.
>>>>>>> 77e984bf

= Engaging Buttons 1.0.1 =
* Fixed svg icon not displaying on Firefox
* Moved to inline SVG for easier customization by users

= Engaging Buttons 1.0 - January 25th, 2015 =
* Initial release


== Upgrade Notice ==

<<<<<<< HEAD
= Engaging Buttons 1.0.2 =
* Added a custom Color Picker to change button colors.
=======
= Engaging Buttons 1.0.3 =
* Performance improvements & PHP v5.3 support! Engaging Buttons now only adds ~2kb to your site weight (if GZIP enabled). A savings of ~500%.

= Engaging Buttons 1.0.2 =
* Change the color of your buttons with a simple color chooser.
>>>>>>> 77e984bf

= Engaging Buttons 1.0.1 =
* Fixed svg icon not displaying on Firefox

= Engaging Buttons 1.0 =
* Initial release<|MERGE_RESOLUTION|>--- conflicted
+++ resolved
@@ -131,11 +131,6 @@
 
 == Changelog ==
 
-<<<<<<< HEAD
-= Engaging Buttons 1.0.2 =
-* Added a custom Color Picker to change button colors.
-* Lots of CSS changes to make it easier to customize
-=======
 = Engaging Buttons 1.0.3 =
 * Engaging Buttons now works in PHP v5.3 and greater.
 * Fixed "Powered by..." text displaying under comment sections, even when that option was turned off.
@@ -144,9 +139,8 @@
 * Fixed minor Javascript warnings.
 
 = Engaging Buttons 1.0.2 =
-* Color picker for customizing buttons.
-* Advanced CSS output for easier overriding.
->>>>>>> 77e984bf
+* Added a custom Color Picker to change button colors.
+* Lots of CSS changes to make it easier to customize.
 
 = Engaging Buttons 1.0.1 =
 * Fixed svg icon not displaying on Firefox
@@ -158,16 +152,11 @@
 
 == Upgrade Notice ==
 
-<<<<<<< HEAD
-= Engaging Buttons 1.0.2 =
-* Added a custom Color Picker to change button colors.
-=======
 = Engaging Buttons 1.0.3 =
 * Performance improvements & PHP v5.3 support! Engaging Buttons now only adds ~2kb to your site weight (if GZIP enabled). A savings of ~500%.
 
 = Engaging Buttons 1.0.2 =
 * Change the color of your buttons with a simple color chooser.
->>>>>>> 77e984bf
 
 = Engaging Buttons 1.0.1 =
 * Fixed svg icon not displaying on Firefox
