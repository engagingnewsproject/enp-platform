<?
/*
*   Front End Display Functions
*   Add functionality to the front-end of the website
*
*   since v0.0.1
*/



/*
*
*   Get all buttons. Doesn't really save much time, but
*   could be useful for adding a filter or hook later
*
*/

function enp_get_all_btns($args) {
    // we don't want to get any buttons that aren't a part of that post type
    // rather, we ONLY want ones that ARE a part of that post type

    $enp_btns = new Enp_Button($args);
    $enp_btns = $enp_btns->get_btns($args);

    return $enp_btns;
}

/*
*
*   Get a button by slug. Doesn't really save any time, but
*   could be useful for adding a filter or hook later
*
*/
function enp_get_btn($args) {
    $enp_btns = new Enp_Button($args);

    return $enp_btns;
}


/*
*
*   Get all Buttons, and append them to appropriate content
*
*/
function enp_append_post_btns( $content ) {
    // Demo for Enp_Popular_Buttons
    /*$pop_btns = new Enp_Popular_Buttons(array('btn_type' => 'post'));
    var_dump($pop_btns->get_btn_types());*/

    global $post;
    $post_id = $post->ID;
    $post_type = get_post_type( $post );

    $args = array(
                'post_id' => $post_id,
                'btn_type' => $post_type
            );

    $content .= enp_btns_HTML($args);

    return $content;
}
add_filter( 'the_content', 'enp_append_post_btns' );

/*
*
*   Get all Buttons, and append them to each comment
*
*/
function enp_append_comment_btns( $content ) {
    global $comment;
    $comment_id = $comment->comment_ID;

    $args = array(
                'post_id' => $comment_id,
                'btn_type' => 'comment'
            );

    $content .= enp_btns_HTML($args);

    return $content;
}
add_filter( 'comment_text', 'enp_append_comment_btns' );



/*
*
*   Generate enp button html and return it
*
*/
function enp_btns_HTML($args) {
    // get the user
    $enp_user = new Enp_Button_User();

    $enp_btn_HTML = '';

    // get the button objects
    $enp_btns = enp_get_all_btns($args);

    if(empty($enp_btns)) {
        return false; // quit now if there aren't any buttons
    }

    // classes array for outputting in our HTML
    $classes = ["enp-btns"];

    if($args['btn_type'] === 'comment') {
        $btn_type = 'comment';
    } else {
        $btn_type = 'post';
    }

    $classes[] = 'enp-btns-'.$btn_type.'-'.$args['post_id'];

    // check if logged in is set
    $enp_btn_clickable = enp_btn_clickable();

    // check if the first one is full of null values
    if(enp_button_exists($enp_btns[0])) {

        // check on icon status
        $enp_btn_icons = get_option('enp_button_icons');
<<<<<<< HEAD
        if($enp_btn_icons == 1) {
            $enp_btn_icon_class = 'enp-icon-state';
            $display_enp_btn_icons = true;
        } else {
            $enp_btn_icon_class = 'no-enp-icon-state';
            $display_enp_btn_icons = false;
=======
        if($enp_btn_icons === '0') {
            $enp_btn_icon_class = 'no-enp-icon-state';
            $display_enp_btn_icons = false;
        } else {
            $enp_btn_icon_class = 'enp-icon-state';
            $display_enp_btn_icons = true;
>>>>>>> a44bd18d
        }

        $enp_btn_HTML = '<div id="enp-btns-wrap-'.$btn_type.'-'.$args['post_id'].'" class="enp-btns-wrap--disabled enp-btns-wrap '.$enp_btn_icon_class.'" data-btn-type="'.$btn_type.'">
                            <ul class="';
        foreach($classes as $class) {
            $enp_btn_HTML .= $class.' ';
        }
        $enp_btn_HTML .= '">';

        foreach($enp_btns as $enp_btn) {
            if(enp_button_exists($enp_btn)) {
                $enp_btn_HTML .= enp_btn_append_btn_HTML($enp_btn, $args, $enp_btn_clickable, $enp_user, $display_enp_btn_icons);
            }

            // process button names to pass to the Promote option later
            $enp_btn_names[] = $enp_btn->get_btn_name();
        }

        $enp_btn_HTML .= '</ul>';

        $enp_btn_HTML .= enp_user_clicked_buttons_HTML($enp_user, $enp_btns, $btn_type, $args['post_id']);

        if($enp_btn_clickable === false) {
            // append a login link and message
            // redirect them back to this button section
            if($btn_type === 'post') {
                $redirect = get_permalink().'/#enp-btns-wrap-'.$btn_type.'-'.$args['post_id'];
            } elseif($btn_type === 'comment') {
                $redirect = get_comment_link($args['post_id']);
            } else {
                // hmmm... which type are they on?
                $redirect = site_url();
            }

            $enp_btn_HTML .= '<p class="enp-btn-hint enp-hint--please-log-in">Please <a href="'.wp_login_url( $redirect ).'">Log In</a> to click the buttons</p>';
        }


        if($btn_type === 'post' && !empty($enp_btn_names)) {
            //check if promote_enp option is set
            $promote_enp = promote_enp();

            if($promote_enp === true) {
                $return = true;
                $enp_btn_HTML .= promote_enp_HTML($enp_btn_names, $return); // true returns instead of echos
            }
        }

        // no script reference
        $enp_btn_HTML .= '<noscript><p class="enp-btn-hint">Enable Javascript to click a button</p></noscript>';

        $enp_btn_HTML .= '</div>'; // close enp-btns-wrap


    }

    return $enp_btn_HTML;
}



/*
*
*   ENP Btn HTML for displaying on front-end
*
*/
function enp_btn_append_btn_HTML($enp_btn, $args, $enp_btn_clickable, $enp_user, $display_enp_btn_icons) {

    $post_id = $args['post_id'];
    // Create a nonce for this action
    if($args['btn_type'] === 'comment') {
        $type = 'comment';
    } else {
        $type = 'post';
    }

    // should we increase or decrease this count?
    $user_args = array(
        'btn_slug' => $enp_btn->get_btn_slug(),
        'btn_type' => $type,
        'post_id' => $args['post_id']
    );

    if($enp_user->has_user_clicked($enp_btn, $user_args) === true) {
        $operator = '-';
        $click_class = 'enp-btn--user-clicked';
    } else {
        $operator = '+';
        $click_class = 'enp-btn--user-has-not-clicked';
    }

    $enp_icons = '';
    if($display_enp_btn_icons === true) {
        $enp_icons = '<svg class="enp-icon"><use xlink:href="#'.$click_class.'"></use></svg>';
    }

    $nonce = wp_create_nonce( 'enp_button_'.$type.'_'.$enp_btn->get_btn_slug().'_' . $post_id );
    // Get link to admin page to trash the post and add nonces to it
    $link_data = '<a href="?action=enp_update_button_count&slug='.$enp_btn->get_btn_slug().'&type='.$type.'&pid='. $post_id .'&nonce=' .$nonce . '"
            id="'.$enp_btn->get_btn_slug().'_'.$type.'_'. $post_id.'" class="enp-btn enp-btn--'.$enp_btn->get_btn_slug().' enp-btn--'.$type. ($enp_btn_clickable === false ? ' enp-btn--require-logged-in' : '').' '.$click_class.'" data-nonce="'. $nonce .'" data-pid="'. $post_id .'" data-btn-type="'.$type.'" data-btn-slug="'.$enp_btn->get_btn_slug().'" data-count="'.$enp_btn->get_btn_count().'" data-operator="'.$operator.'">';

    // while hard to read, this format is necessary with no breaks between span tags.
    // otherwise, WordPress's filter will add <br/>'s there. No good.
    $enp_btn_HTML = '<li id="'.$enp_btn->get_btn_slug().'-wrap" class="enp-btn-wrap enp-btn-wrap--'.$enp_btn->get_btn_slug().'">'.$link_data.$enp_icons.'<span class="enp-btn__name enp-btn__name--'.$enp_btn->get_btn_slug().'">'
                                        .$enp_btn->get_btn_name().
                                    '</span><span class="enp-btn__count enp-btn__count--'.$enp_btn->get_btn_slug().($enp_btn->get_btn_count() > 0 ? '' : ' enp-btn__count--zero').'">'
                                        .$enp_btn->get_formatted_btn_count().'</span></a>
                            </li>';

    return $enp_btn_HTML;
}




/*
*
*   Basic check to make sure that our object isn't full of null values
*
*/
function enp_button_exists($enp_btn) {

    if($enp_btn->get_btn_slug() === NULL) {
        return false;
    } else {
        return true;
    }
}


/*
*
*   Return HTML to display if a user has clicked a button
*
*/

function enp_user_clicked_buttons_HTML($enp_user, $enp_btns, $btn_type, $post_id) {
    $user_clicked_btn_names = array();
    $user_clicked_btns_HTML = '';

    foreach($enp_btns as $enp_btn) {
        $args = array(
            'btn_slug' => $enp_btn->get_btn_slug(),
            'btn_type' => $btn_type,
            'post_id' => $post_id
        );
        if($enp_user->has_user_clicked($enp_btn, $args) === true) {
            $user_clicked_btn_names[] = $enp_btn->get_btn_name();
        }
    }

    if(!empty($user_clicked_btn_names)) {

        $user_clicked_btns_HTML = enp_user_clicked_btns_text($user_clicked_btn_names, $btn_type);


    }


    return $user_clicked_btns_HTML;


}


function enp_user_clicked_btns_text($user_clicked_btn_names, $btn_type) {

    $user_clicked_btns_text = '';
    $alt_name_text = '';

    if(!empty($user_clicked_btn_names)) {
        $user_clicked_btns_text .= '<p class="enp-btn-hint enp-user-clicked-hint">';
        $alt_names = array("Important", "Thoughtful", "Useful");
        $alt_names_matches = array_intersect($alt_names, $user_clicked_btn_names);
        if(!empty($alt_names_matches)) { // Match is found
            $alt_name_text = 'This '.$btn_type.' is '.enp_build_name_text($alt_names_matches).' to you.';
            // remove it from the array
            $user_clicked_btn_names = array_diff($user_clicked_btn_names, $alt_names_matches);
        }

        // check if the array is still not empty after potentially removing "Important"

        if(!empty($user_clicked_btn_names)) {
            $user_clicked_btns_text .= 'You ';

            $user_clicked_btns_text .= enp_build_name_text($user_clicked_btn_names);

            $user_clicked_btns_text .= ' this '.$btn_type.'.';
        }

        if(!empty($user_clicked_btns_text) && !empty($alt_name_text)) {
            // add a space before the important text;
            $alt_name_text = ' '.$alt_name_text;
        }

        $user_clicked_btns_text .= $alt_name_text;

        $user_clicked_btns_text .= '</p>';
    }

    return $user_clicked_btns_text;
}



/*
*
*   bool check to see if the promote Engaging News Project option is checked (true)
*
*/
function promote_enp() {
    $promote_enp = get_option('enp_button_promote_enp');
    if( $promote_enp == 1 ) {
        $promote_enp = true;
    } else {
        $promote_enp = false;
    }

    return $promote_enp;
}

/*
*
*   HTML for promote enp. Possibly add a filter so people can change the text?
*
*/
function promote_enp_HTML($enp_btn_names = false, $return = false) {

    if($enp_btn_names === false || empty($enp_btn_names)) {
        // we're in the comments section... gotta find all our button names
        $args = array('btn_type' => 'comment');

        // get all buttons that are active for comments
        $enp_btns = enp_get_all_btns($args);
        if($enp_btns === null) {
            return false; // quit now if it's all null
        }
        // check to make sure it's not just null values
        // check to make sure it's not just null values
        if(enp_button_exists($enp_btns[0])) {

            foreach($enp_btns as $enp_btn) {
                if(enp_button_exists($enp_btn)) {
                    $enp_btn_names[] = $enp_btn->get_btn_name();
                }
            }
        }


    }


    // Return Array of buttons being displayed
    $enp_btn_name_text = '';
    if(!empty($enp_btn_names)) {


        $enp_btn_name_text = enp_build_name_text($enp_btn_names);

        $names_count = count($enp_btn_names);
        if($names_count === 1 || $names_count === 0) {
            $button_pluralize = '';
        } else {
            $button_pluralize = 's';
        }
    }


    $promote_HTML = '<p class="enp-promote">'.$enp_btn_name_text.' Button'.$button_pluralize.' powered by the <a href="http://engagingnewsproject.org">Engaging News Project</a></p>';

    if($return === true) {
        return $promote_HTML; // return for appending to HTML
    } else {
        echo $promote_HTML; // echo for action hooks
    }
}


function enp_build_name_text($names) {
    $names_count = count($names);
    $name_text = '';
    $i = 1;
    foreach($names as $name) {
        // figure out if we need a comma, 'and', or nothing

        // we're on the last one (or first one)
        if($i === $names_count) {
            if($names_count > 2) {
                $name_text .= 'and '.$name;
            } elseif($names_count > 1) {
                $name_text .= 'and '.$name;
            } else { // first and last (only one))
                $name_text .= $name;
            }
        } elseif($i === 1) { // we're on the first one
                if($names_count > 2) {
                    $name_text .= $name.', '; // first one, and more to come
                } else {
                    $name_text .= $name.' '; // first one and only two
                }
        } else { // we're not on the first or last, so put a comma in there
            $name_text .= $name.', ';
        }

        $i++;
    }

    return $name_text;
}

/*
*
*   Append promote Engaging News Project to comments
*   There's no hook for after the comment list, so we have to inject it BEFORE the comment form
*   and hope the theme's formatting isn't too wonky
*/
add_action( 'comment_form_before', 'promote_enp_HTML');



/*
*   mimicing get_btn_count outside of a button object
*   so we can query the count directly from database when needed
*
*   $args = array(
*               'post_id' => 4,
*               'btn_slug' => 'respect',
*               'btn_type' => 'comment'
*           );
*
*   $btn_count = get_single_btn_count($args);
*   var_dump($btn_count); // int(5)
*/

function get_single_btn_count($args = false) {
    if(!empty($args['btn_type']) && !empty($args['post_id']) && !empty($args['btn_slug']) ) {
        if($args['btn_type'] !== 'comment') {
            $meta_type = 'post';
        } else {
            $meta_type = 'comment';
        }

        $get_meta = 'get_'.$meta_type.'_meta';
        $btn_count = $get_meta($args['post_id'], 'enp_button_'.$args['btn_slug'], true);

        if($btn_count === false || empty($btn_count)) {
            $btn_count = 0;
        }

        $btn_count = intval($btn_count);
        return $btn_count;
    } else {
        return false;
    }
}

?><|MERGE_RESOLUTION|>--- conflicted
+++ resolved
@@ -122,21 +122,12 @@
 
         // check on icon status
         $enp_btn_icons = get_option('enp_button_icons');
-<<<<<<< HEAD
-        if($enp_btn_icons == 1) {
-            $enp_btn_icon_class = 'enp-icon-state';
-            $display_enp_btn_icons = true;
-        } else {
-            $enp_btn_icon_class = 'no-enp-icon-state';
-            $display_enp_btn_icons = false;
-=======
         if($enp_btn_icons === '0') {
             $enp_btn_icon_class = 'no-enp-icon-state';
             $display_enp_btn_icons = false;
         } else {
             $enp_btn_icon_class = 'enp-icon-state';
             $display_enp_btn_icons = true;
->>>>>>> a44bd18d
         }
 
         $enp_btn_HTML = '<div id="enp-btns-wrap-'.$btn_type.'-'.$args['post_id'].'" class="enp-btns-wrap--disabled enp-btns-wrap '.$enp_btn_icon_class.'" data-btn-type="'.$btn_type.'">
