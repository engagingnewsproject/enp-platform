.enp-btns-wrap {

    .enp-btn {
        background: none;
        padding: .25em 0 .3em;
        border-radius: 3px;
        border: none;
    }

    .enp-btn:hover,
    .enp-btn--click-wait,
    .enp-btn--click-wait:active,
    .enp-btn--click-wait:hover,
    .enp-btn--require-logged-in,
    .enp-btn--require-logged-in:hover,
    .enp-btn--require-logged-in:active,
    .enp-btn--user-clicked,
    .enp-btn--increased {
        .enp-btn__count {
            background: $btn_hover;
            color: #fff;
        }

        .enp-btn__name {
            color: $btn_hover;
        }

    }

    .enp-btn:active {

        .enp-btn__count {
            background: $btn_active;
        }

        .enp-btn__name {
            color: $btn_active;
        }
    }


    .enp-btn--click-wait,
    .enp-btn--click-wait:active,
    .enp-btn--click-wait:hover,
    .enp-btn--require-logged-in,
    .enp-btn--require-logged-in:hover,
    .enp-btn--require-logged-in:active {
        cursor: default;
        .enp-btn__count {
            cursor: default;
        }
    }

    .enp-btn--disabled,
    .enp-btn--disabled:active,
    .enp-btn--disabled:hover {
        cursor: default;

        .enp-btn__count {
            background: $disabled_bg;
            color: $disabled_color;
        }

        .enp-btn__name {
            color: $disabled_bg;
        }
    }

    .enp-btn__count {
        @extend %btn;
        font-size: 0.7em;
        top: -0.15em;
    }

    .enp-btn__name {
        color: $btn;
        padding: .5em 0;
    }

    .enp-btn__count:after {
        top: -1.1em;
        left: -1.1em;
        width: 4.5em;
        height: 4.5em;
    }

    // add icons
    &.enp-icon-state {

        .enp-btn {
            padding-left: 1.2em;
            position: relative;
        }
    }

<<<<<<< HEAD
            .enp-icon {
                fill: $btn;
            }

            &.enp-btn--user-clicked .enp-icon,
            &.enp-btn--user-clicked.enp-btn--click-wait .enp-icon {
                width: .975em;
                top: .4em;
                left: 0;
            }

            &.enp-btn--user-has-not-clicked .enp-icon,
            &.enp-btn--user-has-not-clicked.enp-btn--click-wait .enp-icon {
                width: 1.05em;
                top: 0.39em;
                left: 0;
            }
=======
    .enp-icon {
        position: absolute;
        width: 1.15em;
        height: 1.15em;
        fill: $btn;
        top: .4em;
        left: 0;
    }
>>>>>>> a44bd18d

    .enp-btn--user-clicked .enp-icon {
        fill: $btn_hover;
    }

}<|MERGE_RESOLUTION|>--- conflicted
+++ resolved
@@ -93,25 +93,6 @@
         }
     }
 
-<<<<<<< HEAD
-            .enp-icon {
-                fill: $btn;
-            }
-
-            &.enp-btn--user-clicked .enp-icon,
-            &.enp-btn--user-clicked.enp-btn--click-wait .enp-icon {
-                width: .975em;
-                top: .4em;
-                left: 0;
-            }
-
-            &.enp-btn--user-has-not-clicked .enp-icon,
-            &.enp-btn--user-has-not-clicked.enp-btn--click-wait .enp-icon {
-                width: 1.05em;
-                top: 0.39em;
-                left: 0;
-            }
-=======
     .enp-icon {
         position: absolute;
         width: 1.15em;
@@ -120,7 +101,6 @@
         top: .4em;
         left: 0;
     }
->>>>>>> a44bd18d
 
     .enp-btn--user-clicked .enp-icon {
         fill: $btn_hover;
