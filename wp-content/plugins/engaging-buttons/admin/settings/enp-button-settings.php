--- conflicted
+++ resolved
@@ -156,16 +156,6 @@
                 <tbody>
                     <tr>
                         <th scope="row">
-<<<<<<< HEAD
-                            Engaging Button Style Setting
-                            <div class="enp-btns-wrap <?echo $enp_btn_icon_class;?> enp-btn-view-<? echo $enp_btn_style;?>">
-                                <ul class="enp-btns">
-                                    <li class="enp-btn-wrap">
-                                        <a href="#" class="enp-btn enp-btn--user-has-not-clicked"><svg class="enp-icon"><use xlink:href="#enp-btn--user-has-not-clicked"></use></svg><span class="enp-btn__name">Respect</span><span class="enp-btn__count">75</span></a>
-                                    </li>
-                                </ul>
-                            </div>
-=======
                             Engaging Button Styles
                             <div class="enp-btn-view enp-btn-view-<? echo $enp_btn_style;?>">
                                 <div class="enp-btns-wrap <?echo $enp_btn_icon_class;?>">
@@ -175,7 +165,6 @@
                                         </li>
                                     </ul>
                                 </div>
->>>>>>> a44bd18d
                         </th>
                         <td>
                             <fieldset>
